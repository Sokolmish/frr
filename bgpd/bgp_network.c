/* BGP network related fucntions
 * Copyright (C) 1999 Kunihiro Ishiguro
 *
 * This file is part of GNU Zebra.
 *
 * GNU Zebra is free software; you can redistribute it and/or modify it
 * under the terms of the GNU General Public License as published by the
 * Free Software Foundation; either version 2, or (at your option) any
 * later version.
 *
 * GNU Zebra is distributed in the hope that it will be useful, but
 * WITHOUT ANY WARRANTY; without even the implied warranty of
 * MERCHANTABILITY or FITNESS FOR A PARTICULAR PURPOSE.  See the GNU
 * General Public License for more details.
 *
 * You should have received a copy of the GNU General Public License along
 * with this program; see the file COPYING; if not, write to the Free Software
 * Foundation, Inc., 51 Franklin St, Fifth Floor, Boston, MA 02110-1301 USA
 */

#include <zebra.h>

#include "thread.h"
#include "sockunion.h"
#include "sockopt.h"
#include "memory.h"
#include "log.h"
#include "if.h"
#include "prefix.h"
#include "command.h"
#include "privs.h"
#include "linklist.h"
#include "network.h"
#include "queue.h"
#include "hash.h"
#include "filter.h"
#include "ns.h"
#include "lib_errors.h"
#include "nexthop.h"

#include "bgpd/bgpd.h"
#include "bgpd/bgp_open.h"
#include "bgpd/bgp_fsm.h"
#include "bgpd/bgp_attr.h"
#include "bgpd/bgp_debug.h"
#include "bgpd/bgp_errors.h"
#include "bgpd/bgp_network.h"
#include "bgpd/bgp_zebra.h"

extern struct zebra_privs_t bgpd_privs;

static char *bgp_get_bound_name(struct peer *peer);

/* BGP listening socket. */
struct bgp_listener {
	int fd;
	union sockunion su;
	struct thread *thread;
	struct bgp *bgp;
};

/*
 * Set MD5 key for the socket, for the given IPv4 peer address.
 * If the password is NULL or zero-length, the option will be disabled.
 */
static int bgp_md5_set_socket(int socket, union sockunion *su,
			      const char *password)
{
	int ret = -1;
	int en = ENOSYS;
#if HAVE_DECL_TCP_MD5SIG
	union sockunion su2;
#endif /* HAVE_TCP_MD5SIG */

	assert(socket >= 0);

#if HAVE_DECL_TCP_MD5SIG
	/* Ensure there is no extraneous port information. */
	memcpy(&su2, su, sizeof(union sockunion));
	if (su2.sa.sa_family == AF_INET)
		su2.sin.sin_port = 0;
	else
		su2.sin6.sin6_port = 0;
	ret = sockopt_tcp_signature(socket, &su2, password);
	en = errno;
#endif /* HAVE_TCP_MD5SIG */

	if (ret < 0)
		flog_warn(EC_BGP_NO_TCP_MD5,
			  "can't set TCP_MD5SIG option on socket %d: %s",
			  socket, safe_strerror(en));

	return ret;
}

/* Helper for bgp_connect */
static int bgp_md5_set_connect(int socket, union sockunion *su,
			       const char *password)
{
	int ret = -1;

#if HAVE_DECL_TCP_MD5SIG
	frr_elevate_privs(&bgpd_privs) {
		ret = bgp_md5_set_socket(socket, su, password);
	}
#endif /* HAVE_TCP_MD5SIG */

	return ret;
}

static int bgp_md5_set_password(struct peer *peer, const char *password)
{
	struct listnode *node;
	int ret = 0;
	struct bgp_listener *listener;

	frr_elevate_privs(&bgpd_privs) {
	/* Set or unset the password on the listen socket(s). Outbound
	 * connections are taken care of in bgp_connect() below.
	 */
		for (ALL_LIST_ELEMENTS_RO(bm->listen_sockets, node, listener))
			if (listener->su.sa.sa_family
			    == peer->su.sa.sa_family) {
				ret = bgp_md5_set_socket(listener->fd,
							 &peer->su, password);
				break;
			}
	}
	return ret;
}

int bgp_md5_set(struct peer *peer)
{
	/* Set the password from listen socket. */
	return bgp_md5_set_password(peer, peer->password);
}

int bgp_md5_unset(struct peer *peer)
{
	/* Unset the password from listen socket. */
	return bgp_md5_set_password(peer, NULL);
}

int bgp_set_socket_ttl(struct peer *peer, int bgp_sock)
{
	char buf[INET_ADDRSTRLEN];
	int ret = 0;

	/* In case of peer is EBGP, we should set TTL for this connection.  */
	if (!peer->gtsm_hops && (peer_sort(peer) == BGP_PEER_EBGP)) {
		ret = sockopt_ttl(peer->su.sa.sa_family, bgp_sock, peer->ttl);
		if (ret) {
			flog_err(
				EC_LIB_SOCKET,
				"%s: Can't set TxTTL on peer (rtrid %s) socket, err = %d",
				__func__,
				inet_ntop(AF_INET, &peer->remote_id, buf,
					  sizeof(buf)),
				errno);
			return ret;
		}
	} else if (peer->gtsm_hops) {
		/* On Linux, setting minttl without setting ttl seems to mess
		   with the
		   outgoing ttl. Therefore setting both.
		*/
		ret = sockopt_ttl(peer->su.sa.sa_family, bgp_sock, MAXTTL);
		if (ret) {
			flog_err(
				EC_LIB_SOCKET,
				"%s: Can't set TxTTL on peer (rtrid %s) socket, err = %d",
				__func__,
				inet_ntop(AF_INET, &peer->remote_id, buf,
					  sizeof(buf)),
				errno);
			return ret;
		}
		ret = sockopt_minttl(peer->su.sa.sa_family, bgp_sock,
				     MAXTTL + 1 - peer->gtsm_hops);
		if (ret) {
			flog_err(
				EC_LIB_SOCKET,
				"%s: Can't set MinTTL on peer (rtrid %s) socket, err = %d",
				__func__,
				inet_ntop(AF_INET, &peer->remote_id, buf,
					  sizeof(buf)),
				errno);
			return ret;
		}
	}

	return ret;
}

/*
 * Obtain the BGP instance that the incoming connection should be processed
 * against. This is important because more than one VRF could be using the
 * same IP address space. The instance is got by obtaining the device to
 * which the incoming connection is bound to. This could either be a VRF
 * or it could be an interface, which in turn determines the VRF.
 */
static int bgp_get_instance_for_inc_conn(int sock, struct bgp **bgp_inst)
{
#ifndef SO_BINDTODEVICE
	/* only Linux has SO_BINDTODEVICE, but we're in Linux-specific code here
	 * anyway since the assumption is that the interface name returned by
	 * getsockopt() is useful in identifying the VRF, particularly with
	 * Linux's
	 * VRF l3master device.  The whole mechanism is specific to Linux, so...
	 * when other platforms add VRF support, this will need handling here as
	 * well.  (or, some restructuring) */
	*bgp_inst = bgp_get_default();
	return !*bgp_inst;

#else
	char name[VRF_NAMSIZ + 1];
	socklen_t name_len = VRF_NAMSIZ;
	struct bgp *bgp;
	int rc;
	struct listnode *node, *nnode;

	*bgp_inst = NULL;
	name[0] = '\0';
	rc = getsockopt(sock, SOL_SOCKET, SO_BINDTODEVICE, name, &name_len);
	if (rc != 0) {
#if defined(HAVE_CUMULUS)
		flog_err(EC_LIB_SOCKET,
			 "[Error] BGP SO_BINDTODEVICE get failed (%s), sock %d",
			 safe_strerror(errno), sock);
		return -1;
#endif
	}

	if (!strlen(name)) {
		*bgp_inst = bgp_get_default();
		return 0; /* default instance. */
	}

	/* First try match to instance; if that fails, check for interfaces. */
	bgp = bgp_lookup_by_name(name);
	if (bgp) {
		if (!bgp->vrf_id) // unexpected
			return -1;
		*bgp_inst = bgp;
		return 0;
	}

	/* TODO - This will be optimized once interfaces move into the NS */
	for (ALL_LIST_ELEMENTS(bm->bgp, node, nnode, bgp)) {
		struct interface *ifp;

		if (bgp->inst_type == BGP_INSTANCE_TYPE_VIEW)
			continue;

		ifp = if_lookup_by_name(name, bgp->vrf_id);
		if (ifp) {
			*bgp_inst = bgp;
			return 0;
		}
	}

	/* We didn't match to either an instance or an interface. */
	return -1;
#endif
}

/* Accept bgp connection. */
static int bgp_accept(struct thread *thread)
{
	int bgp_sock;
	int accept_sock;
	union sockunion su;
	struct bgp_listener *listener = THREAD_ARG(thread);
	struct peer *peer;
	struct peer *peer1;
	char buf[SU_ADDRSTRLEN];
	struct bgp *bgp = NULL;

	sockunion_init(&su);

	/* Register accept thread. */
	accept_sock = THREAD_FD(thread);
	if (accept_sock < 0) {
		flog_err_sys(EC_LIB_SOCKET, "accept_sock is nevative value %d",
			     accept_sock);
		return -1;
	}
	listener->thread = NULL;

	thread_add_read(bm->master, bgp_accept, listener, accept_sock,
			&listener->thread);

	/* Accept client connection. */
	bgp_sock = sockunion_accept(accept_sock, &su);
	if (bgp_sock < 0) {
		flog_err_sys(EC_LIB_SOCKET,
			     "[Error] BGP socket accept failed (%s)",
			     safe_strerror(errno));
		return -1;
	}
	set_nonblocking(bgp_sock);

	/* Obtain BGP instance this connection is meant for.
	 * - if it is a VRF netns sock, then BGP is in listener structure
	 * - otherwise, the bgp instance need to be demultiplexed
	 */
	if (listener->bgp)
		bgp = listener->bgp;
	else if (bgp_get_instance_for_inc_conn(bgp_sock, &bgp)) {
		if (bgp_debug_neighbor_events(NULL))
			zlog_debug(
				"[Event] Could not get instance for incoming conn from %s",
				inet_sutop(&su, buf));
		close(bgp_sock);
		return -1;
	}

	/* Set socket send buffer size */
	setsockopt_so_sendbuf(bgp_sock, BGP_SOCKET_SNDBUF_SIZE);

	/* Check remote IP address */
	peer1 = peer_lookup(bgp, &su);

	if (!peer1) {
		peer1 = peer_lookup_dynamic_neighbor(bgp, &su);
		if (peer1) {
			/* Dynamic neighbor has been created, let it proceed */
			peer1->fd = bgp_sock;
			bgp_fsm_change_status(peer1, Active);
			BGP_TIMER_OFF(
				peer1->t_start); /* created in peer_create() */

			if (peer_active(peer1))
				BGP_EVENT_ADD(peer1, TCP_connection_open);

			return 0;
		}
	}

	if (!peer1) {
		if (bgp_debug_neighbor_events(NULL)) {
			zlog_debug(
				"[Event] %s connection rejected - not configured"
				" and not valid for dynamic",
				inet_sutop(&su, buf));
		}
		close(bgp_sock);
		return -1;
	}

	if (CHECK_FLAG(peer1->flags, PEER_FLAG_SHUTDOWN)) {
		if (bgp_debug_neighbor_events(peer1))
			zlog_debug(
				"[Event] connection from %s rejected due to admin shutdown",
				inet_sutop(&su, buf));
		close(bgp_sock);
		return -1;
	}

	/*
	 * Do not accept incoming connections in Clearing state. This can result
	 * in incorect state transitions - e.g., the connection goes back to
	 * Established and then the Clearing_Completed event is generated. Also,
	 * block incoming connection in Deleted state.
	 */
	if (peer1->status == Clearing || peer1->status == Deleted) {
		if (bgp_debug_neighbor_events(peer1))
			zlog_debug(
				"[Event] Closing incoming conn for %s (%p) state %d",
				peer1->host, peer1, peer1->status);
		close(bgp_sock);
		return -1;
	}

	/* Check that at least one AF is activated for the peer. */
	if (!peer_active(peer1)) {
		if (bgp_debug_neighbor_events(peer1))
			zlog_debug(
				"%s - incoming conn rejected - no AF activated for peer",
				peer1->host);
		close(bgp_sock);
		return -1;
	}

	if (bgp_debug_neighbor_events(peer1))
		zlog_debug("[Event] BGP connection from host %s fd %d",
			   inet_sutop(&su, buf), bgp_sock);

	if (peer1->doppelganger) {
		/* We have an existing connection. Kill the existing one and run
		   with this one.
		*/
		if (bgp_debug_neighbor_events(peer1))
			zlog_debug(
				"[Event] New active connection from peer %s, Killing"
				" previous active connection",
				peer1->host);
		peer_delete(peer1->doppelganger);
	}

	if (bgp_set_socket_ttl(peer1, bgp_sock) < 0)
		if (bgp_debug_neighbor_events(peer1))
			zlog_debug(
				"[Event] Unable to set min/max TTL on peer %s, Continuing",
				peer1->host);

	peer = peer_create(&su, peer1->conf_if, peer1->bgp, peer1->local_as,
			   peer1->as, peer1->as_type, 0, 0, NULL);
	peer->su = su;
	hash_release(peer->bgp->peerhash, peer);
	hash_get(peer->bgp->peerhash, peer, hash_alloc_intern);

	peer_xfer_config(peer, peer1);
	UNSET_FLAG(peer->flags, PEER_FLAG_CONFIG_NODE);

	peer->doppelganger = peer1;
	peer1->doppelganger = peer;
	peer->fd = bgp_sock;
	vrf_bind(peer->bgp->vrf_id, bgp_sock, bgp_get_bound_name(peer));
	bgp_fsm_change_status(peer, Active);
	BGP_TIMER_OFF(peer->t_start); /* created in peer_create() */

	SET_FLAG(peer->sflags, PEER_STATUS_ACCEPT_PEER);

	/* Make dummy peer until read Open packet. */
	if (peer1->status == Established
	    && CHECK_FLAG(peer1->sflags, PEER_STATUS_NSF_MODE)) {
		/* If we have an existing established connection with graceful
		 * restart
		 * capability announced with one or more address families, then
		 * drop
		 * existing established connection and move state to connect.
		 */
		peer1->last_reset = PEER_DOWN_NSF_CLOSE_SESSION;
		SET_FLAG(peer1->sflags, PEER_STATUS_NSF_WAIT);
		bgp_event_update(peer1, TCP_connection_closed);
	}

	if (peer_active(peer)) {
		BGP_EVENT_ADD(peer, TCP_connection_open);
	}

	return 0;
}

/* BGP socket bind. */
static char *bgp_get_bound_name(struct peer *peer)
{
	char *name = NULL;

	if (!peer)
		return NULL;

	if ((peer->bgp->vrf_id == VRF_DEFAULT) && !peer->ifname
	    && !peer->conf_if)
		return NULL;

	if (peer->su.sa.sa_family != AF_INET
	    && peer->su.sa.sa_family != AF_INET6)
		return NULL; // unexpected

	/* For IPv6 peering, interface (unnumbered or link-local with interface)
	 * takes precedence over VRF. For IPv4 peering, explicit interface or
	 * VRF are the situations to bind.
	 */
	if (peer->su.sa.sa_family == AF_INET6)
		name = (peer->conf_if ? peer->conf_if
				      : (peer->ifname ? peer->ifname
						      : peer->bgp->name));
	else
		name = peer->ifname ? peer->ifname : peer->bgp->name;

	return name;
}

static int bgp_update_address(struct interface *ifp, const union sockunion *dst,
			      union sockunion *addr)
{
	struct prefix *p, *sel, d;
	struct connected *connected;
	struct listnode *node;
	int common;

	sockunion2hostprefix(dst, &d);
	sel = NULL;
	common = -1;

	for (ALL_LIST_ELEMENTS_RO(ifp->connected, node, connected)) {
		p = connected->address;
		if (p->family != d.family)
			continue;
		if (prefix_common_bits(p, &d) > common) {
			sel = p;
			common = prefix_common_bits(sel, &d);
		}
	}

	if (!sel)
		return 1;

	prefix2sockunion(sel, addr);
	return 0;
}

/* Update source selection.  */
static int bgp_update_source(struct peer *peer)
{
	struct interface *ifp;
	union sockunion addr;
	int ret = 0;

	sockunion_init(&addr);

	/* Source is specified with interface name.  */
	if (peer->update_if) {
		ifp = if_lookup_by_name(peer->update_if, peer->bgp->vrf_id);
		if (!ifp)
			return -1;

		if (bgp_update_address(ifp, &peer->su, &addr))
			return -1;

		ret = sockunion_bind(peer->fd, &addr, 0, &addr);
	}

	/* Source is specified with IP address.  */
	if (peer->update_source)
		ret = sockunion_bind(peer->fd, peer->update_source, 0,
				     peer->update_source);

	return ret;
}

#define DATAPLANE_MARK 254	/* main table ID */

/* BGP try to connect to the peer.  */
int bgp_connect(struct peer *peer)
{
	assert(!CHECK_FLAG(peer->thread_flags, PEER_THREAD_WRITES_ON));
	assert(!CHECK_FLAG(peer->thread_flags, PEER_THREAD_READS_ON));
	ifindex_t ifindex = 0;

	if (peer->conf_if && BGP_PEER_SU_UNSPEC(peer)) {
		zlog_debug("Peer address not learnt: Returning from connect");
		return 0;
	}
	frr_elevate_privs(&bgpd_privs) {
	/* Make socket for the peer. */
		peer->fd = vrf_sockunion_socket(&peer->su, peer->bgp->vrf_id,
						bgp_get_bound_name(peer));
	}
	if (peer->fd < 0)
		return -1;

	set_nonblocking(peer->fd);

	/* Set socket send buffer size */
	setsockopt_so_sendbuf(peer->fd, BGP_SOCKET_SNDBUF_SIZE);

	if (bgp_set_socket_ttl(peer, peer->fd) < 0)
		return -1;

	sockopt_reuseaddr(peer->fd);
	sockopt_reuseport(peer->fd);
	if (sockopt_mark_default(peer->fd, DATAPLANE_MARK, &bgpd_privs) < 0)
		flog_warn(EC_BGP_NO_SOCKOPT_MARK,
			  "Unable to set mark on FD for peer %s, err=%s",
			  peer->host, safe_strerror(errno));

#ifdef IPTOS_PREC_INTERNETCONTROL
	frr_elevate_privs(&bgpd_privs) {
		if (sockunion_family(&peer->su) == AF_INET)
			setsockopt_ipv4_tos(peer->fd,
					    IPTOS_PREC_INTERNETCONTROL);
		else if (sockunion_family(&peer->su) == AF_INET6)
			setsockopt_ipv6_tclass(peer->fd,
					       IPTOS_PREC_INTERNETCONTROL);
	}
#endif

	if (peer->password)
		bgp_md5_set_connect(peer->fd, &peer->su, peer->password);

	/* Update source bind. */
	if (bgp_update_source(peer) < 0) {
		return connect_error;
	}

	if (peer->conf_if || peer->ifname)
		ifindex = ifname2ifindex(peer->conf_if ? peer->conf_if
						       : peer->ifname,
					 peer->bgp->vrf_id);

	if (bgp_debug_neighbor_events(peer))
		zlog_debug("%s [Event] Connect start to %s fd %d", peer->host,
			   peer->host, peer->fd);

	/* Connect to the remote peer. */
	return sockunion_connect(peer->fd, &peer->su, htons(peer->port),
				 ifindex);
}

/* After TCP connection is established.  Get local address and port. */
int bgp_getsockname(struct peer *peer)
{
	if (peer->su_local) {
		sockunion_free(peer->su_local);
		peer->su_local = NULL;
	}

	if (peer->su_remote) {
		sockunion_free(peer->su_remote);
		peer->su_remote = NULL;
	}

	peer->su_local = sockunion_getsockname(peer->fd);
	if (!peer->su_local)
		return -1;
	peer->su_remote = sockunion_getpeername(peer->fd);
	if (!peer->su_remote)
		return -1;

<<<<<<< HEAD
	if (bgp_nexthop_set(peer->su_local, peer->su_remote, &peer->nexthop,
			    peer)) {
#if defined(HAVE_CUMULUS)
		flog_err(
			EC_BGP_NH_UPD,
			"%s: nexthop_set failed, resetting connection - intf %p",
			peer->host, peer->nexthop.ifp);
=======
	if (!bgp_zebra_nexthop_set(peer->su_local, peer->su_remote,
				   &peer->nexthop, peer)) {
		flog_err(BGP_ERR_NH_UPD,
			 "%s: nexthop_set failed, resetting connection - intf %p",
			 peer->host, peer->nexthop.ifp);
>>>>>>> 17cdd31e
		return -1;
	}
	return 0;
}


static int bgp_listener(int sock, struct sockaddr *sa, socklen_t salen,
			struct bgp *bgp)
{
	struct bgp_listener *listener;
	int ret, en;

	sockopt_reuseaddr(sock);
	sockopt_reuseport(sock);

	frr_elevate_privs(&bgpd_privs) {

#ifdef IPTOS_PREC_INTERNETCONTROL
		if (sa->sa_family == AF_INET)
			setsockopt_ipv4_tos(sock, IPTOS_PREC_INTERNETCONTROL);
		else if (sa->sa_family == AF_INET6)
			setsockopt_ipv6_tclass(sock,
					       IPTOS_PREC_INTERNETCONTROL);
#endif

		sockopt_v6only(sa->sa_family, sock);

		ret = bind(sock, sa, salen);
		en = errno;
	}

	if (ret < 0) {
		flog_err_sys(EC_LIB_SOCKET, "bind: %s", safe_strerror(en));
		return ret;
	}

	ret = listen(sock, SOMAXCONN);
	if (ret < 0) {
		flog_err_sys(EC_LIB_SOCKET, "listen: %s", safe_strerror(errno));
		return ret;
	}

	listener = XCALLOC(MTYPE_BGP_LISTENER, sizeof(*listener));
	listener->fd = sock;

	/* this socket needs a change of ns. record bgp back pointer */
	if (bgp->vrf_id != VRF_DEFAULT && vrf_is_mapped_on_netns(
						vrf_lookup_by_id(bgp->vrf_id)))
		listener->bgp = bgp;

	memcpy(&listener->su, sa, salen);
	listener->thread = NULL;
	thread_add_read(bm->master, bgp_accept, listener, sock,
			&listener->thread);
	listnode_add(bm->listen_sockets, listener);

	return 0;
}

/* IPv6 supported version of BGP server socket setup.  */
int bgp_socket(struct bgp *bgp, unsigned short port, const char *address)
{
	struct addrinfo *ainfo;
	struct addrinfo *ainfo_save;
	static const struct addrinfo req = {
		.ai_family = AF_UNSPEC,
		.ai_flags = AI_PASSIVE,
		.ai_socktype = SOCK_STREAM,
	};
	int ret, count;
	char port_str[BUFSIZ];

	snprintf(port_str, sizeof(port_str), "%d", port);
	port_str[sizeof(port_str) - 1] = '\0';

	frr_elevate_privs(&bgpd_privs) {
		ret = vrf_getaddrinfo(address, port_str, &req, &ainfo_save,
				      bgp->vrf_id);
	}
	if (ret != 0) {
		flog_err_sys(EC_LIB_SOCKET, "getaddrinfo: %s",
			     gai_strerror(ret));
		return -1;
	}

	count = 0;
	for (ainfo = ainfo_save; ainfo; ainfo = ainfo->ai_next) {
		int sock;

		if (ainfo->ai_family != AF_INET && ainfo->ai_family != AF_INET6)
			continue;

		frr_elevate_privs(&bgpd_privs) {
			sock = vrf_socket(ainfo->ai_family,
					  ainfo->ai_socktype,
					  ainfo->ai_protocol, bgp->vrf_id,
					  (bgp->inst_type
					   == BGP_INSTANCE_TYPE_VRF
					   ? bgp->name : NULL));
		}
		if (sock < 0) {
			flog_err_sys(EC_LIB_SOCKET, "socket: %s",
				     safe_strerror(errno));
			continue;
		}

		/* if we intend to implement ttl-security, this socket needs
		 * ttl=255 */
		sockopt_ttl(ainfo->ai_family, sock, MAXTTL);

		ret = bgp_listener(sock, ainfo->ai_addr, ainfo->ai_addrlen,
				   bgp);
		if (ret == 0)
			++count;
		else
			close(sock);
	}
	freeaddrinfo(ainfo_save);
	if (count == 0 && bgp->inst_type != BGP_INSTANCE_TYPE_VRF) {
		flog_err(
			EC_LIB_SOCKET,
			"%s: no usable addresses please check other programs usage of specified port %d",
			__func__, port);
		flog_err_sys(EC_LIB_SOCKET, "%s: Program cannot continue",
			     __func__);
		exit(-1);
	}

	return 0;
}

/* this function closes vrf socket
 * this should be called only for vrf socket with netns backend
 */
void bgp_close_vrf_socket(struct bgp *bgp)
{
	struct listnode *node, *next;
	struct bgp_listener *listener;

	if (!bgp)
		return;

	if (bm->listen_sockets == NULL)
		return;

	for (ALL_LIST_ELEMENTS(bm->listen_sockets, node, next, listener)) {
		if (listener->bgp == bgp) {
			thread_cancel(listener->thread);
			close(listener->fd);
			listnode_delete(bm->listen_sockets, listener);
			XFREE(MTYPE_BGP_LISTENER, listener);
		}
	}
}

/* this function closes main socket
 */
void bgp_close(void)
{
	struct listnode *node, *next;
	struct bgp_listener *listener;

	if (bm->listen_sockets == NULL)
		return;

	for (ALL_LIST_ELEMENTS(bm->listen_sockets, node, next, listener)) {
		if (listener->bgp)
			continue;
		thread_cancel(listener->thread);
		close(listener->fd);
		listnode_delete(bm->listen_sockets, listener);
		XFREE(MTYPE_BGP_LISTENER, listener);
	}
}<|MERGE_RESOLUTION|>--- conflicted
+++ resolved
@@ -620,21 +620,11 @@
 	if (!peer->su_remote)
 		return -1;
 
-<<<<<<< HEAD
-	if (bgp_nexthop_set(peer->su_local, peer->su_remote, &peer->nexthop,
-			    peer)) {
-#if defined(HAVE_CUMULUS)
-		flog_err(
-			EC_BGP_NH_UPD,
-			"%s: nexthop_set failed, resetting connection - intf %p",
-			peer->host, peer->nexthop.ifp);
-=======
 	if (!bgp_zebra_nexthop_set(peer->su_local, peer->su_remote,
 				   &peer->nexthop, peer)) {
-		flog_err(BGP_ERR_NH_UPD,
+		flog_err(EC_BGP_NH_UPD,
 			 "%s: nexthop_set failed, resetting connection - intf %p",
 			 peer->host, peer->nexthop.ifp);
->>>>>>> 17cdd31e
 		return -1;
 	}
 	return 0;
