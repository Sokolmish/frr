/* BGP routing information
 * Copyright (C) 1996, 97, 98, 99 Kunihiro Ishiguro
 * Copyright (C) 2016 Job Snijders <job@instituut.net>
 *
 * This file is part of GNU Zebra.
 *
 * GNU Zebra is free software; you can redistribute it and/or modify it
 * under the terms of the GNU General Public License as published by the
 * Free Software Foundation; either version 2, or (at your option) any
 * later version.
 *
 * GNU Zebra is distributed in the hope that it will be useful, but
 * WITHOUT ANY WARRANTY; without even the implied warranty of
 * MERCHANTABILITY or FITNESS FOR A PARTICULAR PURPOSE.  See the GNU
 * General Public License for more details.
 *
 * You should have received a copy of the GNU General Public License along
 * with this program; see the file COPYING; if not, write to the Free Software
 * Foundation, Inc., 51 Franklin St, Fifth Floor, Boston, MA 02110-1301 USA
 */

#include <zebra.h>

#include "prefix.h"
#include "linklist.h"
#include "memory.h"
#include "command.h"
#include "stream.h"
#include "filter.h"
#include "log.h"
#include "routemap.h"
#include "buffer.h"
#include "sockunion.h"
#include "plist.h"
#include "thread.h"
#include "workqueue.h"
#include "queue.h"
#include "memory.h"
#include "lib/json.h"

#include "bgpd/bgpd.h"
#include "bgpd/bgp_table.h"
#include "bgpd/bgp_route.h"
#include "bgpd/bgp_attr.h"
#include "bgpd/bgp_debug.h"
#include "bgpd/bgp_aspath.h"
#include "bgpd/bgp_regex.h"
#include "bgpd/bgp_community.h"
#include "bgpd/bgp_ecommunity.h"
#include "bgpd/bgp_lcommunity.h"
#include "bgpd/bgp_clist.h"
#include "bgpd/bgp_packet.h"
#include "bgpd/bgp_filter.h"
#include "bgpd/bgp_fsm.h"
#include "bgpd/bgp_mplsvpn.h"
#include "bgpd/bgp_nexthop.h"
#include "bgpd/bgp_damp.h"
#include "bgpd/bgp_advertise.h"
#include "bgpd/bgp_zebra.h"
#include "bgpd/bgp_vty.h"
#include "bgpd/bgp_mpath.h"
#include "bgpd/bgp_nht.h"
#include "bgpd/bgp_updgrp.h"
#include "bgpd/bgp_label.h"

#if ENABLE_BGP_VNC
#include "bgpd/rfapi/rfapi_backend.h"
#include "bgpd/rfapi/vnc_import_bgp.h"
#include "bgpd/rfapi/vnc_export_bgp.h"
#endif
#include "bgpd/bgp_encap_types.h"
#include "bgpd/bgp_encap_tlv.h"
#include "bgpd/bgp_evpn.h"
#include "bgpd/bgp_evpn_vty.h"


/* Extern from bgp_dump.c */
extern const char *bgp_origin_str[];
extern const char *bgp_origin_long_str[];

struct bgp_node *
bgp_afi_node_get (struct bgp_table *table, afi_t afi, safi_t safi, struct prefix *p,
		  struct prefix_rd *prd)
{
  struct bgp_node *rn;
  struct bgp_node *prn = NULL;
  
  assert (table);
  if (!table)
    return NULL;
  
  if ((safi == SAFI_MPLS_VPN) || (safi == SAFI_ENCAP) ||
      (safi == SAFI_EVPN))
    {
      prn = bgp_node_get (table, (struct prefix *) prd);

      if (prn->info == NULL)
	prn->info = bgp_table_init (afi, safi);
      else
	bgp_unlock_node (prn);
      table = prn->info;
    }

  rn = bgp_node_get (table, p);

  if ((safi == SAFI_MPLS_VPN) || (safi == SAFI_ENCAP) ||
      (safi == SAFI_EVPN))
    rn->prn = prn;

  return rn;
}

/* Allocate bgp_info_extra */
static struct bgp_info_extra *
bgp_info_extra_new (void)
{
  struct bgp_info_extra *new;
  new = XCALLOC (MTYPE_BGP_ROUTE_EXTRA, sizeof (struct bgp_info_extra));
  new->label = MPLS_INVALID_LABEL;
  return new;
}

static void
bgp_info_extra_free (struct bgp_info_extra **extra)
{
  if (extra && *extra)
    {
      if ((*extra)->damp_info)
        bgp_damp_info_free ((*extra)->damp_info, 0);
      
      (*extra)->damp_info = NULL;
      
      XFREE (MTYPE_BGP_ROUTE_EXTRA, *extra);
      
      *extra = NULL;
    }
}

/* Get bgp_info extra information for the given bgp_info, lazy allocated
 * if required.
 */
struct bgp_info_extra *
bgp_info_extra_get (struct bgp_info *ri)
{
  if (!ri->extra)
    ri->extra = bgp_info_extra_new();
  return ri->extra;
}

/* Allocate new bgp info structure. */
struct bgp_info *
bgp_info_new (void)
{
  return XCALLOC (MTYPE_BGP_ROUTE, sizeof (struct bgp_info));
}

/* Free bgp route information. */
static void
bgp_info_free (struct bgp_info *binfo)
{
  if (binfo->attr)
    bgp_attr_unintern (&binfo->attr);

  bgp_unlink_nexthop(binfo);
  bgp_info_extra_free (&binfo->extra);
  bgp_info_mpath_free (&binfo->mpath);

  peer_unlock (binfo->peer); /* bgp_info peer reference */

  XFREE (MTYPE_BGP_ROUTE, binfo);
}

struct bgp_info *
bgp_info_lock (struct bgp_info *binfo)
{
  binfo->lock++;
  return binfo;
}

struct bgp_info *
bgp_info_unlock (struct bgp_info *binfo)
{
  assert (binfo && binfo->lock > 0);
  binfo->lock--;
  
  if (binfo->lock == 0)
    {
#if 0
      zlog_debug ("%s: unlocked and freeing", __func__);
      zlog_backtrace (LOG_DEBUG);
#endif
      bgp_info_free (binfo);
      return NULL;
    }

#if 0
  if (binfo->lock == 1)
    {
      zlog_debug ("%s: unlocked to 1", __func__);
      zlog_backtrace (LOG_DEBUG);
    }
#endif
  
  return binfo;
}

void
bgp_info_add (struct bgp_node *rn, struct bgp_info *ri)
{
  struct bgp_info *top;

  top = rn->info;
  
  ri->next = rn->info;
  ri->prev = NULL;
  if (top)
    top->prev = ri;
  rn->info = ri;
  
  bgp_info_lock (ri);
  bgp_lock_node (rn);
  peer_lock (ri->peer); /* bgp_info peer reference */
}

/* Do the actual removal of info from RIB, for use by bgp_process 
   completion callback *only* */
static void
bgp_info_reap (struct bgp_node *rn, struct bgp_info *ri)
{
  if (ri->next)
    ri->next->prev = ri->prev;
  if (ri->prev)
    ri->prev->next = ri->next;
  else
    rn->info = ri->next;
  
  bgp_info_mpath_dequeue (ri);
  bgp_info_unlock (ri);
  bgp_unlock_node (rn);
}

void
bgp_info_delete (struct bgp_node *rn, struct bgp_info *ri)
{
  bgp_info_set_flag (rn, ri, BGP_INFO_REMOVED);
  /* set of previous already took care of pcount */
  UNSET_FLAG (ri->flags, BGP_INFO_VALID);
}

/* undo the effects of a previous call to bgp_info_delete; typically
   called when a route is deleted and then quickly re-added before the
   deletion has been processed */
void
bgp_info_restore (struct bgp_node *rn, struct bgp_info *ri)
{
  bgp_info_unset_flag (rn, ri, BGP_INFO_REMOVED);
  /* unset of previous already took care of pcount */
  SET_FLAG (ri->flags, BGP_INFO_VALID);
}

/* Adjust pcount as required */   
static void
bgp_pcount_adjust (struct bgp_node *rn, struct bgp_info *ri)
{
  struct bgp_table *table;

  assert (rn && bgp_node_table (rn));
  assert (ri && ri->peer && ri->peer->bgp);

  table = bgp_node_table (rn);

  if (ri->peer == ri->peer->bgp->peer_self)
    return;
    
  if (!BGP_INFO_COUNTABLE (ri)
      && CHECK_FLAG (ri->flags, BGP_INFO_COUNTED))
    {
          
      UNSET_FLAG (ri->flags, BGP_INFO_COUNTED);
      
      /* slight hack, but more robust against errors. */
      if (ri->peer->pcount[table->afi][table->safi])
        ri->peer->pcount[table->afi][table->safi]--;
      else
        {
          zlog_warn ("%s: Asked to decrement 0 prefix count for peer %s",
                     __func__, ri->peer->host);
          zlog_backtrace (LOG_WARNING);
          zlog_warn ("%s: Please report to Quagga bugzilla", __func__);
        }      
    }
  else if (BGP_INFO_COUNTABLE (ri)
           && !CHECK_FLAG (ri->flags, BGP_INFO_COUNTED))
    {
      SET_FLAG (ri->flags, BGP_INFO_COUNTED);
      ri->peer->pcount[table->afi][table->safi]++;
    }
}

static int
bgp_label_index_differs (struct bgp_info *ri1, struct bgp_info *ri2)
{
  return (!(ri1->attr->extra->label_index == ri2->attr->extra->label_index));
}

/* Set/unset bgp_info flags, adjusting any other state as needed.
 * This is here primarily to keep prefix-count in check.
 */
void
bgp_info_set_flag (struct bgp_node *rn, struct bgp_info *ri, u_int32_t flag)
{
  SET_FLAG (ri->flags, flag);
  
  /* early bath if we know it's not a flag that changes countability state */
  if (!CHECK_FLAG (flag, BGP_INFO_VALID|BGP_INFO_HISTORY|BGP_INFO_REMOVED))
    return;
  
  bgp_pcount_adjust (rn, ri);
}

void
bgp_info_unset_flag (struct bgp_node *rn, struct bgp_info *ri, u_int32_t flag)
{
  UNSET_FLAG (ri->flags, flag);
  
  /* early bath if we know it's not a flag that changes countability state */
  if (!CHECK_FLAG (flag, BGP_INFO_VALID|BGP_INFO_HISTORY|BGP_INFO_REMOVED))
    return;
  
  bgp_pcount_adjust (rn, ri);
}

/* Get MED value.  If MED value is missing and "bgp bestpath
   missing-as-worst" is specified, treat it as the worst value. */
static u_int32_t
bgp_med_value (struct attr *attr, struct bgp *bgp)
{
  if (attr->flag & ATTR_FLAG_BIT (BGP_ATTR_MULTI_EXIT_DISC))
    return attr->med;
  else
    {
      if (bgp_flag_check (bgp, BGP_FLAG_MED_MISSING_AS_WORST))
	return BGP_MED_MAX;
      else
	return 0;
    }
}

void
bgp_info_path_with_addpath_rx_str (struct bgp_info *ri, char *buf)
{
  if (ri->addpath_rx_id)
    sprintf(buf, "path %s (addpath rxid %d)", ri->peer->host, ri->addpath_rx_id);
  else
    sprintf(buf, "path %s", ri->peer->host);
}

/* Compare two bgp route entity.  If 'new' is preferable over 'exist' return 1. */
static int
bgp_info_cmp (struct bgp *bgp, struct bgp_info *new, struct bgp_info *exist,
	      int *paths_eq, struct bgp_maxpaths_cfg *mpath_cfg, int debug,
              const char *pfx_buf)
{
  struct attr *newattr, *existattr;
  struct attr_extra *newattre, *existattre;
  bgp_peer_sort_t new_sort;
  bgp_peer_sort_t exist_sort;
  u_int32_t new_pref;
  u_int32_t exist_pref;
  u_int32_t new_med;
  u_int32_t exist_med;
  u_int32_t new_weight;
  u_int32_t exist_weight;
  uint32_t newm, existm;
  struct in_addr new_id;
  struct in_addr exist_id;
  int new_cluster;
  int exist_cluster;
  int internal_as_route;
  int confed_as_route;
  int ret;
  char new_buf[PATH_ADDPATH_STR_BUFFER];
  char exist_buf[PATH_ADDPATH_STR_BUFFER];

  *paths_eq = 0;

  /* 0. Null check. */
  if (new == NULL)
    {
      if (debug)
        zlog_debug("%s: new is NULL", pfx_buf);
      return 0;
    }

  if (debug)
    bgp_info_path_with_addpath_rx_str (new, new_buf);

  if (exist == NULL)
    {
      if (debug)
        zlog_debug("%s: %s is the initial bestpath", pfx_buf, new_buf);
      return 1;
    }

  if (debug)
    {
      bgp_info_path_with_addpath_rx_str (exist, exist_buf);
      zlog_debug("%s: Comparing %s flags 0x%x with %s flags 0x%x",
                 pfx_buf, new_buf, new->flags, exist_buf, exist->flags);
    }

  newattr = new->attr;
  existattr = exist->attr;
  newattre = newattr->extra;
  existattre = existattr->extra;

  /* 1. Weight check. */
  new_weight = exist_weight = 0;

  if (newattre)
    new_weight = newattre->weight;
  if (existattre)
    exist_weight = existattre->weight;

  if (new_weight > exist_weight)
    {
      if (debug)
        zlog_debug("%s: %s wins over %s due to weight %d > %d",
                   pfx_buf, new_buf, exist_buf, new_weight, exist_weight);
      return 1;
    }

  if (new_weight < exist_weight)
    {
      if (debug)
        zlog_debug("%s: %s loses to %s due to weight %d < %d",
                   pfx_buf, new_buf, exist_buf, new_weight, exist_weight);
      return 0;
    }

  /* 2. Local preference check. */
  new_pref = exist_pref = bgp->default_local_pref;

  if (newattr->flag & ATTR_FLAG_BIT (BGP_ATTR_LOCAL_PREF))
    new_pref = newattr->local_pref;
  if (existattr->flag & ATTR_FLAG_BIT (BGP_ATTR_LOCAL_PREF))
    exist_pref = existattr->local_pref;

  if (new_pref > exist_pref)
    {
      if (debug)
        zlog_debug("%s: %s wins over %s due to localpref %d > %d",
                   pfx_buf, new_buf, exist_buf, new_pref, exist_pref);
      return 1;
    }

  if (new_pref < exist_pref)
    {
      if (debug)
        zlog_debug("%s: %s loses to %s due to localpref %d < %d",
                   pfx_buf, new_buf, exist_buf, new_pref, exist_pref);
      return 0;
    }

  /* 3. Local route check. We prefer:
   *  - BGP_ROUTE_STATIC
   *  - BGP_ROUTE_AGGREGATE
   *  - BGP_ROUTE_REDISTRIBUTE
   */
  if (! (new->sub_type == BGP_ROUTE_NORMAL))
    {
      if (debug)
        zlog_debug("%s: %s wins over %s due to preferred BGP_ROUTE type",
                   pfx_buf, new_buf, exist_buf);
      return 1;
    }

  if (! (exist->sub_type == BGP_ROUTE_NORMAL))
    {
      if (debug)
        zlog_debug("%s: %s loses to %s due to preferred BGP_ROUTE type",
                   pfx_buf, new_buf, exist_buf);
      return 0;
    }

  /* 4. AS path length check. */
  if (! bgp_flag_check (bgp, BGP_FLAG_ASPATH_IGNORE))
    {
      int exist_hops = aspath_count_hops (existattr->aspath);
      int exist_confeds = aspath_count_confeds (existattr->aspath);
      
      if (bgp_flag_check (bgp, BGP_FLAG_ASPATH_CONFED))
	{
	  int aspath_hops;
	  
	  aspath_hops = aspath_count_hops (newattr->aspath);
          aspath_hops += aspath_count_confeds (newattr->aspath);
          
	  if ( aspath_hops < (exist_hops + exist_confeds))
            {
              if (debug)
                zlog_debug("%s: %s wins over %s due to aspath (with confeds) hopcount %d < %d",
                           pfx_buf, new_buf, exist_buf,
                           aspath_hops, (exist_hops + exist_confeds));
	      return 1;
            }

	  if ( aspath_hops > (exist_hops + exist_confeds))
            {
              if (debug)
                zlog_debug("%s: %s loses to %s due to aspath (with confeds) hopcount %d > %d",
                           pfx_buf, new_buf, exist_buf,
                           aspath_hops, (exist_hops + exist_confeds));
	      return 0;
            }
	}
      else
	{
	  int newhops = aspath_count_hops (newattr->aspath);
	  
	  if (newhops < exist_hops)
            {
              if (debug)
                zlog_debug("%s: %s wins over %s due to aspath hopcount %d < %d",
                           pfx_buf, new_buf, exist_buf, newhops, exist_hops);
	      return 1;
            }

          if (newhops > exist_hops)
            {
              if (debug)
                zlog_debug("%s: %s loses to %s due to aspath hopcount %d > %d",
                           pfx_buf, new_buf, exist_buf, newhops, exist_hops);
	      return 0;
            }
	}
    }

  /* 5. Origin check. */
  if (newattr->origin < existattr->origin)
    {
      if (debug)
        zlog_debug("%s: %s wins over %s due to ORIGIN %s < %s",
                   pfx_buf, new_buf, exist_buf,
                   bgp_origin_long_str[newattr->origin],
                   bgp_origin_long_str[existattr->origin]);
      return 1;
    }

  if (newattr->origin > existattr->origin)
    {
      if (debug)
        zlog_debug("%s: %s loses to %s due to ORIGIN %s > %s",
                   pfx_buf, new_buf, exist_buf,
                   bgp_origin_long_str[newattr->origin],
                   bgp_origin_long_str[existattr->origin]);
      return 0;
    }

  /* 6. MED check. */
  internal_as_route = (aspath_count_hops (newattr->aspath) == 0
		      && aspath_count_hops (existattr->aspath) == 0);
  confed_as_route = (aspath_count_confeds (newattr->aspath) > 0
		    && aspath_count_confeds (existattr->aspath) > 0
		    && aspath_count_hops (newattr->aspath) == 0
		    && aspath_count_hops (existattr->aspath) == 0);
  
  if (bgp_flag_check (bgp, BGP_FLAG_ALWAYS_COMPARE_MED)
      || (bgp_flag_check (bgp, BGP_FLAG_MED_CONFED)
	 && confed_as_route)
      || aspath_cmp_left (newattr->aspath, existattr->aspath)
      || aspath_cmp_left_confed (newattr->aspath, existattr->aspath)
      || internal_as_route)
    {
      new_med = bgp_med_value (new->attr, bgp);
      exist_med = bgp_med_value (exist->attr, bgp);

      if (new_med < exist_med)
        {
          if (debug)
            zlog_debug("%s: %s wins over %s due to MED %d < %d",
                       pfx_buf, new_buf, exist_buf, new_med, exist_med);
	  return 1;
        }

      if (new_med > exist_med)
        {
          if (debug)
            zlog_debug("%s: %s loses to %s due to MED %d > %d",
                       pfx_buf, new_buf, exist_buf, new_med, exist_med);
	  return 0;
        }
    }

  /* 7. Peer type check. */
  new_sort = new->peer->sort;
  exist_sort = exist->peer->sort;

  if (new_sort == BGP_PEER_EBGP
      && (exist_sort == BGP_PEER_IBGP || exist_sort == BGP_PEER_CONFED))
    {
      if (debug)
        zlog_debug("%s: %s wins over %s due to eBGP peer > iBGP peer",
                   pfx_buf, new_buf, exist_buf);
      return 1;
    }

  if (exist_sort == BGP_PEER_EBGP
      && (new_sort == BGP_PEER_IBGP || new_sort == BGP_PEER_CONFED))
    {
      if (debug)
        zlog_debug("%s: %s loses to %s due to iBGP peer < eBGP peer",
                   pfx_buf, new_buf, exist_buf);
      return 0;
    }

  /* 8. IGP metric check. */
  newm = existm = 0;

  if (new->extra)
    newm = new->extra->igpmetric;
  if (exist->extra)
    existm = exist->extra->igpmetric;

  if (newm < existm)
    {
      if (debug)
        zlog_debug("%s: %s wins over %s due to IGP metric %d < %d",
                   pfx_buf, new_buf, exist_buf, newm, existm);
      ret = 1;
    }

  if (newm > existm)
    {
      if (debug)
        zlog_debug("%s: %s loses to %s due to IGP metric %d > %d",
                   pfx_buf, new_buf, exist_buf, newm, existm);
      ret = 0;
    }

  /* 9. Same IGP metric. Compare the cluster list length as
     representative of IGP hops metric. Rewrite the metric value
     pair (newm, existm) with the cluster list length. Prefer the
     path with smaller cluster list length.                       */
  if (newm == existm)
    {
      if (peer_sort (new->peer) == BGP_PEER_IBGP
	  && peer_sort (exist->peer) == BGP_PEER_IBGP
	  && (mpath_cfg == NULL ||
              CHECK_FLAG (mpath_cfg->ibgp_flags,
                          BGP_FLAG_IBGP_MULTIPATH_SAME_CLUSTERLEN)))
	{
	  newm = BGP_CLUSTER_LIST_LENGTH(new->attr);
	  existm = BGP_CLUSTER_LIST_LENGTH(exist->attr);

	  if (newm < existm)
            {
              if (debug)
                zlog_debug("%s: %s wins over %s due to CLUSTER_LIST length %d < %d",
                           pfx_buf, new_buf, exist_buf, newm, existm);
	      ret = 1;
            }

	  if (newm > existm)
            {
              if (debug)
                zlog_debug("%s: %s loses to %s due to CLUSTER_LIST length %d > %d",
                           pfx_buf, new_buf, exist_buf, newm, existm);
	      ret = 0;
            }
	}
    }

  /* 10. confed-external vs. confed-internal */
  if (CHECK_FLAG(bgp->config, BGP_CONFIG_CONFEDERATION))
    {
      if (new_sort == BGP_PEER_CONFED && exist_sort == BGP_PEER_IBGP)
        {
          if (debug)
            zlog_debug("%s: %s wins over %s due to confed-external peer > confed-internal peer",
                       pfx_buf, new_buf, exist_buf);
          return 1;
        }

      if (exist_sort == BGP_PEER_CONFED && new_sort == BGP_PEER_IBGP)
        {
          if (debug)
            zlog_debug("%s: %s loses to %s due to confed-internal peer < confed-external peer",
                       pfx_buf, new_buf, exist_buf);
          return 0;
        }
    }

  /* 11. Maximum path check. */
  if (newm == existm)
    {
      /* If one path has a label but the other does not, do not treat
       * them as equals for multipath
       */
      if ((new->extra && bgp_is_valid_label(&new->extra->label)) !=
          (exist->extra && bgp_is_valid_label(&exist->extra->label)))
        {
          if (debug)
            zlog_debug("%s: %s and %s cannot be multipath, one has a label while the other does not",
                       pfx_buf, new_buf, exist_buf);
        }
      else if (bgp_flag_check(bgp, BGP_FLAG_ASPATH_MULTIPATH_RELAX))
        {

	  /*
	   * For the two paths, all comparison steps till IGP metric
	   * have succeeded - including AS_PATH hop count. Since 'bgp
	   * bestpath as-path multipath-relax' knob is on, we don't need
	   * an exact match of AS_PATH. Thus, mark the paths are equal.
	   * That will trigger both these paths to get into the multipath
	   * array.
	   */
	  *paths_eq = 1;

          if (debug)
            zlog_debug("%s: %s and %s are equal via multipath-relax",
                       pfx_buf, new_buf, exist_buf);
        }
      else if (new->peer->sort == BGP_PEER_IBGP)
	{
	  if (aspath_cmp (new->attr->aspath, exist->attr->aspath))
            {
	      *paths_eq = 1;

              if (debug)
                zlog_debug("%s: %s and %s are equal via matching aspaths",
                           pfx_buf, new_buf, exist_buf);
            }
	}
      else if (new->peer->as == exist->peer->as)
        {
	  *paths_eq = 1;

          if (debug)
            zlog_debug("%s: %s and %s are equal via same remote-as",
                       pfx_buf, new_buf, exist_buf);
        }
    }
  else
    {
      /*
       * TODO: If unequal cost ibgp multipath is enabled we can
       * mark the paths as equal here instead of returning
       */
      if (debug)
        {
          if (ret == 1)
            zlog_debug("%s: %s wins over %s after IGP metric comparison",
                       pfx_buf, new_buf, exist_buf);
          else
            zlog_debug("%s: %s loses to %s after IGP metric comparison",
                       pfx_buf, new_buf, exist_buf);
        }
      return ret;
    }

  /* 12. If both paths are external, prefer the path that was received
     first (the oldest one).  This step minimizes route-flap, since a
     newer path won't displace an older one, even if it was the
     preferred route based on the additional decision criteria below.  */
  if (! bgp_flag_check (bgp, BGP_FLAG_COMPARE_ROUTER_ID)
      && new_sort == BGP_PEER_EBGP
      && exist_sort == BGP_PEER_EBGP)
    {
      if (CHECK_FLAG (new->flags, BGP_INFO_SELECTED))
        {
          if (debug)
              zlog_debug("%s: %s wins over %s due to oldest external",
                         pfx_buf, new_buf, exist_buf);
	  return 1;
        }

      if (CHECK_FLAG (exist->flags, BGP_INFO_SELECTED))
        {
          if (debug)
              zlog_debug("%s: %s loses to %s due to oldest external",
                         pfx_buf, new_buf, exist_buf);
	  return 0;
        }
    }

  /* 13. Router-ID comparision. */
  /* If one of the paths is "stale", the corresponding peer router-id will
   * be 0 and would always win over the other path. If originator id is
   * used for the comparision, it will decide which path is better.
   */
  if (newattr->flag & ATTR_FLAG_BIT(BGP_ATTR_ORIGINATOR_ID))
    new_id.s_addr = newattre->originator_id.s_addr;
  else
    new_id.s_addr = new->peer->remote_id.s_addr;
  if (existattr->flag & ATTR_FLAG_BIT(BGP_ATTR_ORIGINATOR_ID))
    exist_id.s_addr = existattre->originator_id.s_addr;
  else
    exist_id.s_addr = exist->peer->remote_id.s_addr;

  if (ntohl (new_id.s_addr) < ntohl (exist_id.s_addr))
    {
      if (debug)
        zlog_debug("%s: %s wins over %s due to Router-ID comparison",
                   pfx_buf, new_buf, exist_buf);
      return 1;
    }

  if (ntohl (new_id.s_addr) > ntohl (exist_id.s_addr))
    {
      if (debug)
        zlog_debug("%s: %s loses to %s due to Router-ID comparison",
                   pfx_buf, new_buf, exist_buf);
      return 0;
    }

  /* 14. Cluster length comparision. */
  new_cluster = BGP_CLUSTER_LIST_LENGTH(new->attr);
  exist_cluster = BGP_CLUSTER_LIST_LENGTH(exist->attr);

  if (new_cluster < exist_cluster)
    {
      if (debug)
        zlog_debug("%s: %s wins over %s due to CLUSTER_LIST length %d < %d",
                   pfx_buf, new_buf, exist_buf, new_cluster, exist_cluster);
      return 1;
    }

  if (new_cluster > exist_cluster)
    {
      if (debug)
        zlog_debug("%s: %s loses to %s due to CLUSTER_LIST length %d > %d",
                   pfx_buf, new_buf, exist_buf, new_cluster, exist_cluster);
      return 0;
    }

  /* 15. Neighbor address comparision. */
  /* Do this only if neither path is "stale" as stale paths do not have
   * valid peer information (as the connection may or may not be up).
   */
  if (CHECK_FLAG (exist->flags, BGP_INFO_STALE))
    {
      if (debug)
        zlog_debug("%s: %s wins over %s due to latter path being STALE",
                   pfx_buf, new_buf, exist_buf);
      return 1;
    }

  if (CHECK_FLAG (new->flags, BGP_INFO_STALE))
    {
      if (debug)
        zlog_debug("%s: %s loses to %s due to former path being STALE",
                   pfx_buf, new_buf, exist_buf);
      return 0;
    }

  /* locally configured routes to advertise do not have su_remote */
  if (new->peer->su_remote == NULL)
    return 0;
  if (exist->peer->su_remote == NULL)
    return 1;
  
  ret = sockunion_cmp (new->peer->su_remote, exist->peer->su_remote);

  if (ret == 1)
    {
      if (debug)
        zlog_debug("%s: %s loses to %s due to Neighor IP comparison",
                   pfx_buf, new_buf, exist_buf);
      return 0;
    }

  if (ret == -1)
    {
      if (debug)
        zlog_debug("%s: %s wins over %s due to Neighor IP comparison",
                   pfx_buf, new_buf, exist_buf);
      return 1;
    }

  if (debug)
    zlog_debug("%s: %s wins over %s due to nothing left to compare",
               pfx_buf, new_buf, exist_buf);

  return 1;
}

/* Compare two bgp route entity.  Return -1 if new is preferred, 1 if exist
 * is preferred, or 0 if they are the same (usually will only occur if
 * multipath is enabled 
 * This version is compatible with */
int
bgp_info_cmp_compatible (struct bgp *bgp, struct bgp_info *new, struct bgp_info *exist,
                         afi_t afi, safi_t safi)
{
  int paths_eq;
  int ret;
  ret = bgp_info_cmp (bgp, new, exist, &paths_eq, NULL, 0, __func__);

  if (paths_eq)
    ret = 0;
  else 
    {
      if (ret == 1)
        ret = -1;
      else 
        ret = 1;
    }
  return ret;
}

static enum filter_type
bgp_input_filter (struct peer *peer, struct prefix *p, struct attr *attr,
		  afi_t afi, safi_t safi)
{
  struct bgp_filter *filter;

  filter = &peer->filter[afi][safi];

#define FILTER_EXIST_WARN(F,f,filter) \
  if (BGP_DEBUG (update, UPDATE_IN) \
      && !(F ## _IN (filter))) \
    zlog_warn ("%s: Could not find configured input %s-list %s!", \
               peer->host, #f, F ## _IN_NAME(filter));
  
  if (DISTRIBUTE_IN_NAME (filter)) {
    FILTER_EXIST_WARN(DISTRIBUTE, distribute, filter);
      
    if (access_list_apply (DISTRIBUTE_IN (filter), p) == FILTER_DENY)
      return FILTER_DENY;
  }

  if (PREFIX_LIST_IN_NAME (filter)) {
    FILTER_EXIST_WARN(PREFIX_LIST, prefix, filter);
    
    if (prefix_list_apply (PREFIX_LIST_IN (filter), p) == PREFIX_DENY)
      return FILTER_DENY;
  }
  
  if (FILTER_LIST_IN_NAME (filter)) {
    FILTER_EXIST_WARN(FILTER_LIST, as, filter);
    
    if (as_list_apply (FILTER_LIST_IN (filter), attr->aspath)== AS_FILTER_DENY)
      return FILTER_DENY;
  }
  
  return FILTER_PERMIT;
#undef FILTER_EXIST_WARN
}

static enum filter_type
bgp_output_filter (struct peer *peer, struct prefix *p, struct attr *attr,
		   afi_t afi, safi_t safi)
{
  struct bgp_filter *filter;

  filter = &peer->filter[afi][safi];

#define FILTER_EXIST_WARN(F,f,filter) \
  if (BGP_DEBUG (update, UPDATE_OUT) \
      && !(F ## _OUT (filter))) \
    zlog_warn ("%s: Could not find configured output %s-list %s!", \
               peer->host, #f, F ## _OUT_NAME(filter));

  if (DISTRIBUTE_OUT_NAME (filter)) {
    FILTER_EXIST_WARN(DISTRIBUTE, distribute, filter);
    
    if (access_list_apply (DISTRIBUTE_OUT (filter), p) == FILTER_DENY)
      return FILTER_DENY;
  }

  if (PREFIX_LIST_OUT_NAME (filter)) {
    FILTER_EXIST_WARN(PREFIX_LIST, prefix, filter);
    
    if (prefix_list_apply (PREFIX_LIST_OUT (filter), p) == PREFIX_DENY)
      return FILTER_DENY;
  }

  if (FILTER_LIST_OUT_NAME (filter)) {
    FILTER_EXIST_WARN(FILTER_LIST, as, filter);
    
    if (as_list_apply (FILTER_LIST_OUT (filter), attr->aspath) == AS_FILTER_DENY)
      return FILTER_DENY;
  }

  return FILTER_PERMIT;
#undef FILTER_EXIST_WARN
}

/* If community attribute includes no_export then return 1. */
static int
bgp_community_filter (struct peer *peer, struct attr *attr)
{
  if (attr->community)
    {
      /* NO_ADVERTISE check. */
      if (community_include (attr->community, COMMUNITY_NO_ADVERTISE))
	return 1;

      /* NO_EXPORT check. */
      if (peer->sort == BGP_PEER_EBGP &&
	  community_include (attr->community, COMMUNITY_NO_EXPORT))
	return 1;

      /* NO_EXPORT_SUBCONFED check. */
      if (peer->sort == BGP_PEER_EBGP
	  || peer->sort == BGP_PEER_CONFED)
	if (community_include (attr->community, COMMUNITY_NO_EXPORT_SUBCONFED))
	  return 1;
    }
  return 0;
}

/* Route reflection loop check.  */
static int
bgp_cluster_filter (struct peer *peer, struct attr *attr)
{
  struct in_addr cluster_id;

  if (attr->extra && attr->extra->cluster)
    {
      if (peer->bgp->config & BGP_CONFIG_CLUSTER_ID)
	cluster_id = peer->bgp->cluster_id;
      else
	cluster_id = peer->bgp->router_id;
      
      if (cluster_loop_check (attr->extra->cluster, cluster_id))
	return 1;
    }
  return 0;
}

static int
bgp_input_modifier (struct peer *peer, struct prefix *p, struct attr *attr,
		    afi_t afi, safi_t safi, const char *rmap_name)
{
  struct bgp_filter *filter;
  struct bgp_info info;
  route_map_result_t ret;
  struct route_map *rmap = NULL;

  filter = &peer->filter[afi][safi];

  /* Apply default weight value. */
  if (peer->weight[afi][safi])
    (bgp_attr_extra_get (attr))->weight = peer->weight[afi][safi];

  if (rmap_name)
    {
      rmap = route_map_lookup_by_name(rmap_name);

      if (rmap == NULL)
	    return RMAP_DENY;
    }
  else
    {
      if (ROUTE_MAP_IN_NAME(filter))
        {
          rmap = ROUTE_MAP_IN (filter);

          if (rmap == NULL)
	        return RMAP_DENY;
        }
    }

  /* Route map apply. */
  if (rmap)
    {
      /* Duplicate current value to new strucutre for modification. */
      info.peer = peer;
      info.attr = attr;

      SET_FLAG (peer->rmap_type, PEER_RMAP_TYPE_IN); 

      /* Apply BGP route map to the attribute. */
      ret = route_map_apply (rmap, p, RMAP_BGP, &info);

      peer->rmap_type = 0;

      if (ret == RMAP_DENYMATCH)
	{
	  /* Free newly generated AS path and community by route-map. */
	  bgp_attr_flush (attr);
	  return RMAP_DENY;
	}
    }
  return RMAP_PERMIT;
}

static int
bgp_output_modifier (struct peer *peer, struct prefix *p, struct attr *attr,
		     afi_t afi, safi_t safi, const char *rmap_name)
{
  struct bgp_filter *filter;
  struct bgp_info info;
  route_map_result_t ret;
  struct route_map *rmap = NULL;

  filter = &peer->filter[afi][safi];

  /* Apply default weight value. */
  if (peer->weight[afi][safi])
    (bgp_attr_extra_get (attr))->weight = peer->weight[afi][safi];

  if (rmap_name)
    {
      rmap = route_map_lookup_by_name(rmap_name);

      if (rmap == NULL)
	    return RMAP_DENY;
    }
  else
    {
      if (ROUTE_MAP_OUT_NAME(filter))
        {
          rmap = ROUTE_MAP_OUT (filter);

          if (rmap == NULL)
	        return RMAP_DENY;
        }
    }

  /* Route map apply. */
  if (rmap)
    {
      /* Duplicate current value to new strucutre for modification. */
      info.peer = peer;
      info.attr = attr;

      SET_FLAG (peer->rmap_type, PEER_RMAP_TYPE_OUT);

      /* Apply BGP route map to the attribute. */
      ret = route_map_apply (rmap, p, RMAP_BGP, &info);

      peer->rmap_type = 0;

      if (ret == RMAP_DENYMATCH)
	/* caller has multiple error paths with bgp_attr_flush() */
	return RMAP_DENY;
    }
  return RMAP_PERMIT;
}

/* If this is an EBGP peer with remove-private-AS */
static void
bgp_peer_remove_private_as(struct bgp *bgp, afi_t afi, safi_t safi,
                           struct peer *peer, struct attr *attr)
{
  if (peer->sort == BGP_PEER_EBGP &&
      (peer_af_flag_check (peer, afi, safi, PEER_FLAG_REMOVE_PRIVATE_AS_ALL_REPLACE) ||
       peer_af_flag_check (peer, afi, safi, PEER_FLAG_REMOVE_PRIVATE_AS_REPLACE) ||
       peer_af_flag_check (peer, afi, safi, PEER_FLAG_REMOVE_PRIVATE_AS_ALL) ||
       peer_af_flag_check (peer, afi, safi, PEER_FLAG_REMOVE_PRIVATE_AS)))
    {
      // Take action on the entire aspath
      if (peer_af_flag_check (peer, afi, safi, PEER_FLAG_REMOVE_PRIVATE_AS_ALL_REPLACE) ||
          peer_af_flag_check (peer, afi, safi, PEER_FLAG_REMOVE_PRIVATE_AS_ALL))
        {
          if (peer_af_flag_check (peer, afi, safi, PEER_FLAG_REMOVE_PRIVATE_AS_ALL_REPLACE))
            attr->aspath = aspath_replace_private_asns (attr->aspath, bgp->as);

          // The entire aspath consists of private ASNs so create an empty aspath
          else if (aspath_private_as_check (attr->aspath))
            attr->aspath = aspath_empty_get ();

          // There are some public and some private ASNs, remove the private ASNs
          else
            attr->aspath = aspath_remove_private_asns (attr->aspath);
        }

      // 'all' was not specified so the entire aspath must be private ASNs
      // for us to do anything
      else if (aspath_private_as_check (attr->aspath))
        {
          if (peer_af_flag_check (peer, afi, safi, PEER_FLAG_REMOVE_PRIVATE_AS_REPLACE))
            attr->aspath = aspath_replace_private_asns (attr->aspath, bgp->as);
          else
            attr->aspath = aspath_empty_get ();
        }
    }
}

/* If this is an EBGP peer with as-override */
static void
bgp_peer_as_override(struct bgp *bgp, afi_t afi, safi_t safi,
                     struct peer *peer, struct attr *attr)
{
  if (peer->sort == BGP_PEER_EBGP &&
      peer_af_flag_check (peer, afi, safi, PEER_FLAG_AS_OVERRIDE))
    {
      if (aspath_single_asn_check (attr->aspath, peer->as))
        attr->aspath = aspath_replace_specific_asn (attr->aspath, peer->as, bgp->as);
    }
}

static void
subgroup_announce_reset_nhop (u_char family, struct attr *attr)
{
  if (family == AF_INET)
    attr->nexthop.s_addr = 0;
  if (family == AF_INET6)
    memset (&attr->extra->mp_nexthop_global, 0, IPV6_MAX_BYTELEN);
}

int
subgroup_announce_check (struct bgp_node *rn, struct bgp_info *ri,
                         struct update_subgroup *subgrp,
			 struct prefix *p, struct attr *attr)
{
  struct bgp_filter *filter;
  struct peer *from;
  struct peer *peer;
  struct peer *onlypeer;
  struct bgp *bgp;
  struct attr *riattr;
  struct peer_af *paf;
  char buf[PREFIX_STRLEN];
  int ret;
  int transparent;
  int reflect;
  afi_t afi;
  safi_t safi;
  int samepeer_safe = 0;	/* for synthetic mplsvpns routes */

  if (DISABLE_BGP_ANNOUNCE)
    return 0;

  afi = SUBGRP_AFI(subgrp);
  safi = SUBGRP_SAFI(subgrp);
  peer = SUBGRP_PEER(subgrp);
  onlypeer = NULL;
  if (CHECK_FLAG (peer->flags, PEER_FLAG_LONESOUL))
    onlypeer = SUBGRP_PFIRST(subgrp)->peer;

  from = ri->peer;
  filter = &peer->filter[afi][safi];
  bgp = SUBGRP_INST(subgrp);
  riattr = bgp_info_mpath_count (ri) ? bgp_info_mpath_attr (ri) : ri->attr;

#if ENABLE_BGP_VNC
  if (((afi == AFI_IP) || (afi == AFI_IP6)) && (safi == SAFI_MPLS_VPN) &&
      ((ri->type == ZEBRA_ROUTE_BGP_DIRECT) ||
       (ri->type == ZEBRA_ROUTE_BGP_DIRECT_EXT))) {

    /*
     * direct and direct_ext type routes originate internally even
     * though they can have peer pointers that reference other systems
     */
    prefix2str(p, buf, PREFIX_STRLEN);
    zlog_debug("%s: pfx %s bgp_direct->vpn route peer safe", __func__, buf);
    samepeer_safe = 1;
  }
#endif

  /* With addpath we may be asked to TX all kinds of paths so make sure
   * ri is valid */
  if (!CHECK_FLAG (ri->flags, BGP_INFO_VALID) ||
      CHECK_FLAG (ri->flags, BGP_INFO_HISTORY) ||
      CHECK_FLAG (ri->flags, BGP_INFO_REMOVED))
    {
      return 0;
    }

  /* If this is not the bestpath then check to see if there is an enabled addpath
   * feature that requires us to advertise it */
  if (! CHECK_FLAG (ri->flags, BGP_INFO_SELECTED))
    {
      if (! bgp_addpath_tx_path(peer, afi, safi, ri))
        {
          return 0;
        }
    }

  /* Aggregate-address suppress check. */
  if (ri->extra && ri->extra->suppress)
    if (! UNSUPPRESS_MAP_NAME (filter))
      {
	return 0;
      }

  /* If it's labeled safi, make sure the route has a valid label. */
  if (safi == SAFI_LABELED_UNICAST)
    {
      mpls_label_t label = bgp_adv_label(rn, ri, peer, afi, safi);
      if (!bgp_is_valid_label(&label))
        {
          if (bgp_debug_update(NULL, p, subgrp->update_group, 0))
           zlog_debug ("u%" PRIu64 ":s%" PRIu64 " %s/%d is filtered - no label (%p)",
                  subgrp->update_group->id, subgrp->id,
                 inet_ntop(p->family, &p->u.prefix, buf, SU_ADDRSTRLEN),
                 p->prefixlen, &label);
          return 0;
        }
    }

  /* Do not send back route to sender. */
  if (onlypeer && from == onlypeer)
    {
      return 0;
    }

  /* Do not send the default route in the BGP table if the neighbor is
   * configured for default-originate */
  if (CHECK_FLAG (peer->af_flags[afi][safi], PEER_FLAG_DEFAULT_ORIGINATE))
    {
      if (p->family == AF_INET && p->u.prefix4.s_addr == INADDR_ANY)
        return 0;
      else if (p->family == AF_INET6 && p->prefixlen == 0)
        return 0;
    }

  /* Transparency check. */
  if (CHECK_FLAG (peer->af_flags[afi][safi], PEER_FLAG_RSERVER_CLIENT)
      && CHECK_FLAG (from->af_flags[afi][safi], PEER_FLAG_RSERVER_CLIENT))
    transparent = 1;
  else
    transparent = 0;

  /* If community is not disabled check the no-export and local. */
  if (! transparent && bgp_community_filter (peer, riattr))
    {
      if (bgp_debug_update(NULL, p, subgrp->update_group, 0))
	zlog_debug ("subgrpannouncecheck: community filter check fail");
      return 0;
    }

  /* If the attribute has originator-id and it is same as remote
     peer's id. */
  if (onlypeer &&
      riattr->flag & ATTR_FLAG_BIT (BGP_ATTR_ORIGINATOR_ID) &&
      (IPV4_ADDR_SAME (&onlypeer->remote_id, &riattr->extra->originator_id)))
	{
          if (bgp_debug_update(NULL, p, subgrp->update_group, 0))
	    zlog_debug ("%s [Update:SEND] %s originator-id is same as "
		  "remote router-id",
		  onlypeer->host, prefix2str (p, buf, sizeof (buf)));
	  return 0;
	}

  /* ORF prefix-list filter check */
  if (CHECK_FLAG (peer->af_cap[afi][safi], PEER_CAP_ORF_PREFIX_RM_ADV)
      && (CHECK_FLAG (peer->af_cap[afi][safi], PEER_CAP_ORF_PREFIX_SM_RCV)
	  || CHECK_FLAG (peer->af_cap[afi][safi],
			 PEER_CAP_ORF_PREFIX_SM_OLD_RCV)))
    if (peer->orf_plist[afi][safi])
      {
	if (prefix_list_apply (peer->orf_plist[afi][safi], p) == PREFIX_DENY)
	  {
            if (bgp_debug_update(NULL, p, subgrp->update_group, 0))
              zlog_debug ("%s [Update:SEND] %s is filtered via ORF",
                          peer->host, prefix2str (p, buf, sizeof (buf)));
	    return 0;
	  }
      }

  /* Output filter check. */
  if (bgp_output_filter (peer, p, riattr, afi, safi) == FILTER_DENY)
    {
      if (bgp_debug_update(NULL, p, subgrp->update_group, 0))
	zlog_debug ("%s [Update:SEND] %s is filtered",
	      peer->host, prefix2str (p, buf, sizeof (buf)));
      return 0;
    }

#ifdef BGP_SEND_ASPATH_CHECK
  /* AS path loop check. */
  if (onlypeer && aspath_loop_check (riattr->aspath, onlypeer->as))
    {
      if (bgp_debug_update(NULL, p, subgrp->update_group, 0))
        zlog_debug ("%s [Update:SEND] suppress announcement to peer AS %u "
	      "that is part of AS path.",
	      onlypeer->host, onlypeer->as);
      return 0;
    }
#endif /* BGP_SEND_ASPATH_CHECK */

  /* If we're a CONFED we need to loop check the CONFED ID too */
  if (CHECK_FLAG(bgp->config, BGP_CONFIG_CONFEDERATION))
    {
      if (aspath_loop_check(riattr->aspath, bgp->confed_id))
	{
          if (bgp_debug_update(NULL, p, subgrp->update_group, 0))
	    zlog_debug ("%s [Update:SEND] suppress announcement to peer AS %u"
		  " is AS path.",
		  peer->host,
		  bgp->confed_id);
	  return 0;
	}
    }

  /* Route-Reflect check. */
  if (from->sort == BGP_PEER_IBGP && peer->sort == BGP_PEER_IBGP)
    reflect = 1;
  else
    reflect = 0;

  /* IBGP reflection check. */
  if (reflect && !samepeer_safe)
    {
      /* A route from a Client peer. */
      if (CHECK_FLAG (from->af_flags[afi][safi], PEER_FLAG_REFLECTOR_CLIENT))
	{
	  /* Reflect to all the Non-Client peers and also to the
             Client peers other than the originator.  Originator check
             is already done.  So there is noting to do. */
	  /* no bgp client-to-client reflection check. */
	  if (bgp_flag_check (bgp, BGP_FLAG_NO_CLIENT_TO_CLIENT))
	    if (CHECK_FLAG (peer->af_flags[afi][safi],
			    PEER_FLAG_REFLECTOR_CLIENT))
	      return 0;
	}
      else
	{
	  /* A route from a Non-client peer. Reflect to all other
	     clients. */
	  if (! CHECK_FLAG (peer->af_flags[afi][safi],
			    PEER_FLAG_REFLECTOR_CLIENT))
	    return 0;
	}
    }

  /* For modify attribute, copy it to temporary structure. */
  bgp_attr_dup (attr, riattr);

  /* If local-preference is not set. */
  if ((peer->sort == BGP_PEER_IBGP
       || peer->sort == BGP_PEER_CONFED)
      && (! (attr->flag & ATTR_FLAG_BIT (BGP_ATTR_LOCAL_PREF))))
    {
      attr->flag |= ATTR_FLAG_BIT (BGP_ATTR_LOCAL_PREF);
      attr->local_pref = bgp->default_local_pref;
    }

  /* If originator-id is not set and the route is to be reflected,
     set the originator id */
  if (reflect && (!(attr->flag & ATTR_FLAG_BIT(BGP_ATTR_ORIGINATOR_ID))))
    {
      attr->extra = bgp_attr_extra_get(attr);
      IPV4_ADDR_COPY(&(attr->extra->originator_id), &(from->remote_id));
      SET_FLAG(attr->flag, BGP_ATTR_ORIGINATOR_ID);
    }

  /* Remove MED if its an EBGP peer - will get overwritten by route-maps */
  if (peer->sort == BGP_PEER_EBGP
      && attr->flag & ATTR_FLAG_BIT (BGP_ATTR_MULTI_EXIT_DISC))
    {
      if (from != bgp->peer_self && ! transparent
	  && ! CHECK_FLAG (peer->af_flags[afi][safi], PEER_FLAG_MED_UNCHANGED))
	attr->flag &= ~(ATTR_FLAG_BIT (BGP_ATTR_MULTI_EXIT_DISC));
    }

  /* Since the nexthop attribute can vary per peer, it is not explicitly set
   * in announce check, only certain flags and length (or number of nexthops
   * -- for IPv6/MP_REACH) are set here in order to guide the update formation
   * code in setting the nexthop(s) on a per peer basis in reformat_peer().
   * Typically, the source nexthop in the attribute is preserved but in the
   * scenarios where we know it will always be overwritten, we reset the
   * nexthop to "0" in an attempt to achieve better Update packing. An
   * example of this is when a prefix from each of 2 IBGP peers needs to be
   * announced to an EBGP peer (and they have the same attributes barring
   * their nexthop).
   */
  if (reflect)
    SET_FLAG(attr->rmap_change_flags, BATTR_REFLECTED);

#define NEXTHOP_IS_V6 (\
    (safi != SAFI_ENCAP && safi != SAFI_MPLS_VPN &&\
     (p->family == AF_INET6 || peer_cap_enhe(peer, afi, safi))) || \
    ((safi == SAFI_ENCAP || safi == SAFI_MPLS_VPN) &&\
     attr->extra->mp_nexthop_len >= IPV6_MAX_BYTELEN))

  /* IPv6/MP starts with 1 nexthop. The link-local address is passed only if
   * the peer (group) is configured to receive link-local nexthop unchanged
   * and it is available in the prefix OR we're not reflecting the route and
   * the peer (group) to whom we're going to announce is on a shared network
   * and this is either a self-originated route or the peer is EBGP.
   */
  if (NEXTHOP_IS_V6)
    {
      attr->extra->mp_nexthop_len = BGP_ATTR_NHLEN_IPV6_GLOBAL;
      if ((CHECK_FLAG (peer->af_flags[afi][safi],
                       PEER_FLAG_NEXTHOP_LOCAL_UNCHANGED) &&
           IN6_IS_ADDR_LINKLOCAL (&attr->extra->mp_nexthop_local)) ||
          (!reflect && peer->shared_network &&
           (from == bgp->peer_self || peer->sort == BGP_PEER_EBGP)))
        {
          attr->extra->mp_nexthop_len = BGP_ATTR_NHLEN_IPV6_GLOBAL_AND_LL;
        }

      /* Clear off link-local nexthop in source, whenever it is not needed to
       * ensure more prefixes share the same attribute for announcement.
       */
      if (!(CHECK_FLAG (peer->af_flags[afi][safi],
            PEER_FLAG_NEXTHOP_LOCAL_UNCHANGED)))
        memset (&attr->extra->mp_nexthop_local, 0, IPV6_MAX_BYTELEN);
    }

  bgp_peer_remove_private_as(bgp, afi, safi, peer, attr);
  bgp_peer_as_override(bgp, afi, safi, peer, attr);

  /* Route map & unsuppress-map apply. */
  if (ROUTE_MAP_OUT_NAME (filter)
      || (ri->extra && ri->extra->suppress) )
    {
      struct bgp_info info;
      struct attr dummy_attr;
      struct attr_extra dummy_extra;

      dummy_attr.extra = &dummy_extra;

      info.peer = peer;
      info.attr = attr;
      /* don't confuse inbound and outbound setting */
      RESET_FLAG(attr->rmap_change_flags);

      /*
       * The route reflector is not allowed to modify the attributes
       * of the reflected IBGP routes unless explicitly allowed.
       */
      if ((from->sort == BGP_PEER_IBGP && peer->sort == BGP_PEER_IBGP)
        && !bgp_flag_check(bgp, BGP_FLAG_RR_ALLOW_OUTBOUND_POLICY))
        {
          bgp_attr_dup (&dummy_attr, attr);
          info.attr = &dummy_attr;
        }

      SET_FLAG (peer->rmap_type, PEER_RMAP_TYPE_OUT);

      if (ri->extra && ri->extra->suppress)
	ret = route_map_apply (UNSUPPRESS_MAP (filter), p, RMAP_BGP, &info);
      else
	ret = route_map_apply (ROUTE_MAP_OUT (filter), p, RMAP_BGP, &info);

      peer->rmap_type = 0;

      if (ret == RMAP_DENYMATCH)
	{
	  bgp_attr_flush (attr);
	  return 0;
	}
    }

  /* After route-map has been applied, we check to see if the nexthop to
   * be carried in the attribute (that is used for the announcement) can
   * be cleared off or not. We do this in all cases where we would be
   * setting the nexthop to "ourselves". For IPv6, we only need to consider
   * the global nexthop here; the link-local nexthop would have been cleared
   * already, and if not, it is required by the update formation code.
   * Also see earlier comments in this function.
   */
  /*
   * If route-map has performed some operation on the nexthop or the peer
   * configuration says to pass it unchanged, we cannot reset the nexthop
   * here, so only attempt to do it if these aren't true. Note that the
   * route-map handler itself might have cleared the nexthop, if for example,
   * it is configured as 'peer-address'.
   */
  if (!bgp_rmap_nhop_changed(attr->rmap_change_flags,
                             riattr->rmap_change_flags) &&
      !transparent &&
      !CHECK_FLAG (peer->af_flags[afi][safi], PEER_FLAG_NEXTHOP_UNCHANGED))
    {
      /* We can reset the nexthop, if setting (or forcing) it to 'self' */
      if (CHECK_FLAG (peer->af_flags[afi][safi], PEER_FLAG_NEXTHOP_SELF) ||
          CHECK_FLAG (peer->af_flags[afi][safi], PEER_FLAG_FORCE_NEXTHOP_SELF))
        {
          if (!reflect ||
              CHECK_FLAG (peer->af_flags[afi][safi],
                          PEER_FLAG_FORCE_NEXTHOP_SELF))
            subgroup_announce_reset_nhop ((peer_cap_enhe(peer, afi, safi) ?
                          AF_INET6 : p->family), attr);
        }
      else if (peer->sort == BGP_PEER_EBGP)
        {
          /* Can also reset the nexthop if announcing to EBGP, but only if
           * no peer in the subgroup is on a shared subnet.
           * Note: 3rd party nexthop currently implemented for IPv4 only.
           */
          SUBGRP_FOREACH_PEER (subgrp, paf)
            {
              if (bgp_multiaccess_check_v4 (riattr->nexthop, paf->peer))
                break;
            }
          if (!paf)
            subgroup_announce_reset_nhop ((peer_cap_enhe(peer, afi, safi) ? AF_INET6 : p->family), attr);
        }
      /* If IPv6/MP and nexthop does not have any override and happens to
       * be a link-local address, reset it so that we don't pass along the
       * source's link-local IPv6 address to recipients who may not be on
       * the same interface.
       */
      if (p->family == AF_INET6 || peer_cap_enhe(peer, afi, safi))
        {
          if (IN6_IS_ADDR_LINKLOCAL (&attr->extra->mp_nexthop_global))
            subgroup_announce_reset_nhop (AF_INET6, attr);
        }
    }

  return 1;
}

struct bgp_info_pair
{
  struct bgp_info *old;
  struct bgp_info *new;
};

static void
bgp_best_selection (struct bgp *bgp, struct bgp_node *rn,
		    struct bgp_maxpaths_cfg *mpath_cfg,
		    struct bgp_info_pair *result)
{
  struct bgp_info *new_select;
  struct bgp_info *old_select;
  struct bgp_info *ri;
  struct bgp_info *ri1;
  struct bgp_info *ri2;
  struct bgp_info *nextri = NULL;
  int paths_eq, do_mpath, debug;
  struct list mp_list;
  char pfx_buf[PREFIX2STR_BUFFER];
  char path_buf[PATH_ADDPATH_STR_BUFFER];

  bgp_mp_list_init (&mp_list);
  do_mpath = (mpath_cfg->maxpaths_ebgp > 1 || mpath_cfg->maxpaths_ibgp > 1);

  debug = bgp_debug_bestpath(&rn->p);

  if (debug)
    prefix2str (&rn->p, pfx_buf, sizeof (pfx_buf));

  /* bgp deterministic-med */
  new_select = NULL;
  if (bgp_flag_check (bgp, BGP_FLAG_DETERMINISTIC_MED))
    {

      /* Clear BGP_INFO_DMED_SELECTED for all paths */
      for (ri1 = rn->info; ri1; ri1 = ri1->next)
        bgp_info_unset_flag (rn, ri1, BGP_INFO_DMED_SELECTED);

      for (ri1 = rn->info; ri1; ri1 = ri1->next)
        {
          if (CHECK_FLAG (ri1->flags, BGP_INFO_DMED_CHECK))
            continue;
          if (BGP_INFO_HOLDDOWN (ri1))
            continue;
          if (ri1->peer && ri1->peer != bgp->peer_self)
            if (ri1->peer->status != Established)
              continue;

          new_select = ri1;
          if (ri1->next)
            {
              for (ri2 = ri1->next; ri2; ri2 = ri2->next)
                {
                  if (CHECK_FLAG (ri2->flags, BGP_INFO_DMED_CHECK))
                    continue;
                  if (BGP_INFO_HOLDDOWN (ri2))
                    continue;
                  if (ri2->peer &&
                      ri2->peer != bgp->peer_self &&
                      !CHECK_FLAG (ri2->peer->sflags, PEER_STATUS_NSF_WAIT))
                    if (ri2->peer->status != Established)
                      continue;

                  if (aspath_cmp_left (ri1->attr->aspath, ri2->attr->aspath)
                      || aspath_cmp_left_confed (ri1->attr->aspath,
                                                 ri2->attr->aspath))
                    {
                      if (bgp_info_cmp (bgp, ri2, new_select, &paths_eq,
                                        mpath_cfg, debug, pfx_buf))
                        {
                          bgp_info_unset_flag (rn, new_select, BGP_INFO_DMED_SELECTED);
                          new_select = ri2;
                        }

                      bgp_info_set_flag (rn, ri2, BGP_INFO_DMED_CHECK);
                    }
                }
            }
          bgp_info_set_flag (rn, new_select, BGP_INFO_DMED_CHECK);
          bgp_info_set_flag (rn, new_select, BGP_INFO_DMED_SELECTED);

          if (debug)
            {
              bgp_info_path_with_addpath_rx_str (new_select, path_buf);
              zlog_debug("%s: %s is the bestpath from AS %d",
                         pfx_buf, path_buf, aspath_get_first_as(new_select->attr->aspath));
            }
        }
    }

  /* Check old selected route and new selected route. */
  old_select = NULL;
  new_select = NULL;
  for (ri = rn->info; (ri != NULL) && (nextri = ri->next, 1); ri = nextri)
    {
      if (CHECK_FLAG (ri->flags, BGP_INFO_SELECTED))
	old_select = ri;

      if (BGP_INFO_HOLDDOWN (ri))
        {
          /* reap REMOVED routes, if needs be 
           * selected route must stay for a while longer though
           */
          if (CHECK_FLAG (ri->flags, BGP_INFO_REMOVED)
              && (ri != old_select))
              bgp_info_reap (rn, ri);
          
          continue;
        }

      if (ri->peer &&
          ri->peer != bgp->peer_self &&
          !CHECK_FLAG (ri->peer->sflags, PEER_STATUS_NSF_WAIT))
        if (ri->peer->status != Established)
          continue;

      if (bgp_flag_check (bgp, BGP_FLAG_DETERMINISTIC_MED)
          && (! CHECK_FLAG (ri->flags, BGP_INFO_DMED_SELECTED)))
	{
	  bgp_info_unset_flag (rn, ri, BGP_INFO_DMED_CHECK);
	  continue;
        }

      bgp_info_unset_flag (rn, ri, BGP_INFO_DMED_CHECK);

      if (bgp_info_cmp (bgp, ri, new_select, &paths_eq, mpath_cfg, debug, pfx_buf))
	{
	  new_select = ri;
	}
    }
    
  /* Now that we know which path is the bestpath see if any of the other paths
   * qualify as multipaths
   */
  if (debug)
    {
      if (new_select)
        bgp_info_path_with_addpath_rx_str (new_select, path_buf);
      else
        sprintf (path_buf, "NONE");
      zlog_debug("%s: After path selection, newbest is %s oldbest was %s",
                 pfx_buf, path_buf,
                 old_select ? old_select->peer->host : "NONE");
    }

  if (do_mpath && new_select)
    {
      for (ri = rn->info; (ri != NULL) && (nextri = ri->next, 1); ri = nextri)
        {

          if (debug)
            bgp_info_path_with_addpath_rx_str (ri, path_buf);

          if (ri == new_select)
            {
              if (debug)
                zlog_debug("%s: %s is the bestpath, add to the multipath list",
                           pfx_buf, path_buf);
              bgp_mp_list_add (&mp_list, ri);
              continue;
            }

          if (BGP_INFO_HOLDDOWN (ri))
            continue;

          if (ri->peer &&
              ri->peer != bgp->peer_self &&
              !CHECK_FLAG (ri->peer->sflags, PEER_STATUS_NSF_WAIT))
            if (ri->peer->status != Established)
              continue;

          if (!bgp_info_nexthop_cmp (ri, new_select))
            {
              if (debug)
                zlog_debug("%s: %s has the same nexthop as the bestpath, skip it",
                           pfx_buf, path_buf);
              continue;
            }

          bgp_info_cmp (bgp, ri, new_select, &paths_eq, mpath_cfg, debug, pfx_buf);

          if (paths_eq)
            {
              if (debug)
                zlog_debug("%s: %s is equivalent to the bestpath, add to the multipath list",
                           pfx_buf, path_buf);
	      bgp_mp_list_add (&mp_list, ri);
            }
        }
    }

  bgp_info_mpath_update (rn, new_select, old_select, &mp_list, mpath_cfg);
  bgp_info_mpath_aggregate_update (new_select, old_select);
  bgp_mp_list_clear (&mp_list);

  result->old = old_select;
  result->new = new_select;

  return;
}

/*
 * A new route/change in bestpath of an existing route. Evaluate the path
 * for advertisement to the subgroup.
 */
int
subgroup_process_announce_selected (struct update_subgroup *subgrp,
				    struct bgp_info *selected,
				    struct bgp_node *rn,
                                    u_int32_t addpath_tx_id)
{
  struct prefix *p;
  struct peer *onlypeer;
  struct attr attr;
  struct attr_extra extra;
  afi_t afi;
  safi_t safi;

  p = &rn->p;
  afi = SUBGRP_AFI(subgrp);
  safi = SUBGRP_SAFI(subgrp);
  onlypeer = ((SUBGRP_PCOUNT(subgrp) == 1) ?
	      (SUBGRP_PFIRST(subgrp))->peer : NULL);

  /* First update is deferred until ORF or ROUTE-REFRESH is received */
  if (onlypeer && CHECK_FLAG (onlypeer->af_sflags[afi][safi],
			      PEER_STATUS_ORF_WAIT_REFRESH))
    return 0;

  memset(&extra, 0, sizeof(struct attr_extra));
  /* It's initialized in bgp_announce_check() */
  attr.extra = &extra;

  /* Announcement to the subgroup.  If the route is filtered withdraw it. */
  if (selected)
    {
      if (subgroup_announce_check(rn, selected, subgrp, p, &attr))
        bgp_adj_out_set_subgroup(rn, subgrp, &attr, selected);
      else
        bgp_adj_out_unset_subgroup(rn, subgrp, 1, selected->addpath_tx_id);
    }

  /* If selected is NULL we must withdraw the path using addpath_tx_id */
  else
    {
      bgp_adj_out_unset_subgroup(rn, subgrp, 1, addpath_tx_id);
    }

  return 0;
}

/*
 * Clear IGP changed flag and attribute changed flag for a route (all paths).
 * This is called at the end of route processing.
 */
static void
bgp_zebra_clear_route_change_flags (struct bgp_node *rn)
{
  struct bgp_info *ri;

  for (ri = rn->info; ri; ri = ri->next)
    {
	if (BGP_INFO_HOLDDOWN (ri))
          continue;
        UNSET_FLAG (ri->flags, BGP_INFO_IGP_CHANGED);
        UNSET_FLAG (ri->flags, BGP_INFO_ATTR_CHANGED);
    }
}

/*
 * Has the route changed from the RIB's perspective? This is invoked only
 * if the route selection returns the same best route as earlier - to
 * determine if we need to update zebra or not.
 */
static int
bgp_zebra_has_route_changed (struct bgp_node *rn, struct bgp_info *selected)
{
  struct bgp_info *mpinfo;

  /* If this is multipath, check all selected paths for any nexthop change or
   * attribute change. Some attribute changes (e.g., community) aren't of
   * relevance to the RIB, but we'll update zebra to ensure we handle the
   * case of BGP nexthop change. This is the behavior when the best path has
   * an attribute change anyway.
   */
  if (CHECK_FLAG (selected->flags, BGP_INFO_IGP_CHANGED) ||
      CHECK_FLAG (selected->flags, BGP_INFO_MULTIPATH_CHG))
    return 1;

  /* If this is multipath, check all selected paths for any nexthop change */
  for (mpinfo = bgp_info_mpath_first (selected); mpinfo;
       mpinfo = bgp_info_mpath_next (mpinfo))
    {
      if (CHECK_FLAG (mpinfo->flags, BGP_INFO_IGP_CHANGED)
          || CHECK_FLAG (mpinfo->flags, BGP_INFO_ATTR_CHANGED))
        return 1;
    }

  /* Nothing has changed from the RIB's perspective. */
  return 0;
}

struct bgp_process_queue
{
  struct bgp *bgp;
  struct bgp_node *rn;
  afi_t afi;
  safi_t safi;
};

static wq_item_status
bgp_process_main (struct work_queue *wq, void *data)
{
  struct bgp_process_queue *pq = data;
  struct bgp *bgp = pq->bgp;
  struct bgp_node *rn = pq->rn;
  afi_t afi = pq->afi;
  safi_t safi = pq->safi;
  struct prefix *p = &rn->p;
  struct bgp_info *new_select;
  struct bgp_info *old_select;
  struct bgp_info_pair old_and_new;

  /* Is it end of initial update? (after startup) */
  if (!rn)
    {
      quagga_timestamp(3, bgp->update_delay_zebra_resume_time,
                       sizeof(bgp->update_delay_zebra_resume_time));

      bgp->main_zebra_update_hold = 0;
      for (afi = AFI_IP; afi < AFI_MAX; afi++)
        for (safi = SAFI_UNICAST; safi < SAFI_MAX; safi++)
          {
            bgp_zebra_announce_table(bgp, afi, safi);
          }
      bgp->main_peers_update_hold = 0;

      bgp_start_routeadv(bgp);
      return WQ_SUCCESS;
    }

  /* Best path selection. */
  bgp_best_selection (bgp, rn, &bgp->maxpaths[afi][safi], &old_and_new);
  old_select = old_and_new.old;
  new_select = old_and_new.new;

  /* Do we need to allocate or free labels?
   * Right now, since we only deal with per-prefix labels, it is not necessary
   * to do this upon changes to best path except of the label index changes.
   */
  if (safi == SAFI_UNICAST)
    {
      bgp_table_lock (bgp_node_table (rn));
      if (new_select)
        {
          if (!old_select ||
              bgp_label_index_differs (new_select, old_select) ||
              new_select->sub_type != old_select->sub_type)
            {
              if (new_select->sub_type == BGP_ROUTE_STATIC &&
                  new_select->attr->flag & ATTR_FLAG_BIT (BGP_ATTR_PREFIX_SID) &&
                  new_select->attr->extra->label_index != BGP_INVALID_LABEL_INDEX)
                {
                  if (CHECK_FLAG (rn->flags, BGP_NODE_REGISTERED_FOR_LABEL))
                    bgp_unregister_for_label (rn);
                  label_ntop (MPLS_IMP_NULL_LABEL, 1, &rn->local_label);
                  bgp_set_valid_label(&rn->local_label);
                }
              else
                bgp_register_for_label (rn, new_select);
            }
        }
      else if (CHECK_FLAG (rn->flags, BGP_NODE_REGISTERED_FOR_LABEL))
        bgp_unregister_for_label (rn);
    }

  /* If best route remains the same and this is not due to user-initiated
   * clear, see exactly what needs to be done.
   */

  if (old_select && old_select == new_select &&
      !CHECK_FLAG(rn->flags, BGP_NODE_USER_CLEAR) &&
      !CHECK_FLAG(old_select->flags, BGP_INFO_ATTR_CHANGED) &&
      !bgp->addpath_tx_used[afi][safi])
    {
      if (bgp_zebra_has_route_changed (rn, old_select))
        {
#if ENABLE_BGP_VNC
              vnc_import_bgp_add_route(bgp, p, old_select);
              vnc_import_bgp_exterior_add_route(bgp, p, old_select);
#endif
          if (bgp_fibupd_safi(safi) &&
              !bgp->name &&
              !bgp_option_check (BGP_OPT_NO_FIB) &&
              new_select->type == ZEBRA_ROUTE_BGP &&
              new_select->sub_type == BGP_ROUTE_NORMAL)
            bgp_zebra_announce (rn, p, old_select, bgp, afi, safi);
        }
      UNSET_FLAG (old_select->flags, BGP_INFO_MULTIPATH_CHG);
      bgp_zebra_clear_route_change_flags (rn);

      /* If there is a change of interest to peers, reannounce the route. */
      if (CHECK_FLAG (old_select->flags, BGP_INFO_ATTR_CHANGED) ||
          CHECK_FLAG (rn->flags, BGP_NODE_LABEL_CHANGED))
        {
          group_announce_route(bgp, afi, safi, rn, new_select);

          /* unicast routes must also be annouced to labeled-unicast update-groups */
          if (safi == SAFI_UNICAST)
            group_announce_route(bgp, afi, SAFI_LABELED_UNICAST, rn, new_select);

          UNSET_FLAG (old_select->flags, BGP_INFO_ATTR_CHANGED);
          UNSET_FLAG (rn->flags, BGP_NODE_LABEL_CHANGED);
         }

      UNSET_FLAG (rn->flags, BGP_NODE_PROCESS_SCHEDULED);
      return WQ_SUCCESS;
    }

  /* If the user did "clear ip bgp prefix x.x.x.x" this flag will be set */
  UNSET_FLAG(rn->flags, BGP_NODE_USER_CLEAR);

  /* bestpath has changed; bump version */
  if (old_select || new_select)
    {
      bgp_bump_version(rn);

      if (!bgp->t_rmap_def_originate_eval)
        {
          bgp_lock (bgp);
          thread_add_timer(bm->master,
                           update_group_refresh_default_originate_route_map,
                           bgp, RMAP_DEFAULT_ORIGINATE_EVAL_TIMER,
                           &bgp->t_rmap_def_originate_eval);
        }
    }

  if (old_select)
    bgp_info_unset_flag (rn, old_select, BGP_INFO_SELECTED);
  if (new_select)
    {
      bgp_info_set_flag (rn, new_select, BGP_INFO_SELECTED);
      bgp_info_unset_flag (rn, new_select, BGP_INFO_ATTR_CHANGED);
      UNSET_FLAG (new_select->flags, BGP_INFO_MULTIPATH_CHG);
    }

#if ENABLE_BGP_VNC
  if ((afi == AFI_IP || afi == AFI_IP6) && (safi == SAFI_UNICAST)) {
    if (old_select != new_select) {
      if (old_select) {
        vnc_import_bgp_exterior_del_route(bgp, p, old_select);
        vnc_import_bgp_del_route(bgp, p, old_select);
      }
      if (new_select) {
        vnc_import_bgp_exterior_add_route(bgp, p, new_select);
        vnc_import_bgp_add_route(bgp, p, new_select);
      }
    }
  }
#endif

  group_announce_route(bgp, afi, safi, rn, new_select);

  /* unicast routes must also be annouced to labeled-unicast update-groups */
  if (safi == SAFI_UNICAST)
    group_announce_route(bgp, afi, SAFI_LABELED_UNICAST, rn, new_select);

  /* FIB update. */
  if (bgp_fibupd_safi(safi) &&
      (bgp->inst_type != BGP_INSTANCE_TYPE_VIEW) &&
      !bgp_option_check (BGP_OPT_NO_FIB))
    {
      if (new_select 
	  && new_select->type == ZEBRA_ROUTE_BGP 
	  && (new_select->sub_type == BGP_ROUTE_NORMAL ||
              new_select->sub_type == BGP_ROUTE_AGGREGATE))
	bgp_zebra_announce (rn, p, new_select, bgp, afi, safi);
      else
	{
	  /* Withdraw the route from the kernel. */
	  if (old_select 
	      && old_select->type == ZEBRA_ROUTE_BGP
	      && (old_select->sub_type == BGP_ROUTE_NORMAL ||
                  old_select->sub_type == BGP_ROUTE_AGGREGATE))
	    bgp_zebra_withdraw (p, old_select, safi);
	}
    }

  /* Clear any route change flags. */
  bgp_zebra_clear_route_change_flags (rn);

  /* Reap old select bgp_info, if it has been removed */
  if (old_select && CHECK_FLAG (old_select->flags, BGP_INFO_REMOVED))
    bgp_info_reap (rn, old_select);
  
  UNSET_FLAG (rn->flags, BGP_NODE_PROCESS_SCHEDULED);
  return WQ_SUCCESS;
}

static void
bgp_processq_del (struct work_queue *wq, void *data)
{
  struct bgp_process_queue *pq = data;
  struct bgp_table *table;

  bgp_unlock (pq->bgp);
  if (pq->rn)
    {
      table = bgp_node_table (pq->rn);
      bgp_unlock_node (pq->rn);
      bgp_table_unlock (table);
    }
  XFREE (MTYPE_BGP_PROCESS_QUEUE, pq);
}

void
bgp_process_queue_init (void)
{
  if (!bm->process_main_queue)
    {
      bm->process_main_queue
	= work_queue_new (bm->master, "process_main_queue");

      if ( !bm->process_main_queue)
        {
          zlog_err ("%s: Failed to allocate work queue", __func__);
          exit (1);
        }
    }
  
  bm->process_main_queue->spec.workfunc = &bgp_process_main;
  bm->process_main_queue->spec.del_item_data = &bgp_processq_del;
  bm->process_main_queue->spec.max_retries = 0;
  bm->process_main_queue->spec.hold = 50;
  /* Use a higher yield value of 50ms for main queue processing */
  bm->process_main_queue->spec.yield = 50 * 1000L;
}

void
bgp_process (struct bgp *bgp, struct bgp_node *rn, afi_t afi, safi_t safi)
{
  struct bgp_process_queue *pqnode;
  
  /* already scheduled for processing? */
  if (CHECK_FLAG (rn->flags, BGP_NODE_PROCESS_SCHEDULED))
    return;

  if (bm->process_main_queue == NULL)
    return;

  pqnode = XCALLOC (MTYPE_BGP_PROCESS_QUEUE, 
                    sizeof (struct bgp_process_queue));
  if (!pqnode)
    return;

  /* all unlocked in bgp_processq_del */
  bgp_table_lock (bgp_node_table (rn));
  pqnode->rn = bgp_lock_node (rn);
  pqnode->bgp = bgp;
  bgp_lock (bgp);
  pqnode->afi = afi;
  pqnode->safi = safi;
  work_queue_add (bm->process_main_queue, pqnode);
  SET_FLAG (rn->flags, BGP_NODE_PROCESS_SCHEDULED);
  return;
}

void
bgp_add_eoiu_mark (struct bgp *bgp)
{
  struct bgp_process_queue *pqnode;

  if (bm->process_main_queue == NULL)
    return;

  pqnode = XCALLOC (MTYPE_BGP_PROCESS_QUEUE,
                    sizeof (struct bgp_process_queue));
  if (!pqnode)
    return;

  pqnode->rn = NULL;
  pqnode->bgp = bgp;
  bgp_lock (bgp);
  work_queue_add (bm->process_main_queue, pqnode);
}

static int
bgp_maximum_prefix_restart_timer (struct thread *thread)
{
  struct peer *peer;

  peer = THREAD_ARG (thread);
  peer->t_pmax_restart = NULL;

  if (bgp_debug_neighbor_events(peer))
    zlog_debug ("%s Maximum-prefix restart timer expired, restore peering",
		peer->host);

  peer_clear (peer, NULL);

  return 0;
}

int
bgp_maximum_prefix_overflow (struct peer *peer, afi_t afi,
                             safi_t safi, int always)
{
  iana_afi_t pkt_afi;
  safi_t pkt_safi;

  if (!CHECK_FLAG (peer->af_flags[afi][safi], PEER_FLAG_MAX_PREFIX))
    return 0;

  if (peer->pcount[afi][safi] > peer->pmax[afi][safi])
    {
      if (CHECK_FLAG (peer->af_sflags[afi][safi], PEER_STATUS_PREFIX_LIMIT)
         && ! always)
       return 0;

      zlog_info ("%%MAXPFXEXCEED: No. of %s prefix received from %s %ld exceed, "
	         "limit %ld", afi_safi_print (afi, safi), peer->host,
	         peer->pcount[afi][safi], peer->pmax[afi][safi]);
      SET_FLAG (peer->af_sflags[afi][safi], PEER_STATUS_PREFIX_LIMIT);

      if (CHECK_FLAG (peer->af_flags[afi][safi], PEER_FLAG_MAX_PREFIX_WARNING))
       return 0;

      /* Convert AFI, SAFI to values for packet. */
      pkt_afi = afi_int2iana (afi);
      pkt_safi = safi_int2iana (safi);
      {
       u_int8_t ndata[7];

       ndata[0] = (pkt_afi >>  8);
       ndata[1] = pkt_afi;
       ndata[2] = pkt_safi;
       ndata[3] = (peer->pmax[afi][safi] >> 24);
       ndata[4] = (peer->pmax[afi][safi] >> 16);
       ndata[5] = (peer->pmax[afi][safi] >> 8);
       ndata[6] = (peer->pmax[afi][safi]);

       SET_FLAG (peer->sflags, PEER_STATUS_PREFIX_OVERFLOW);
       bgp_notify_send_with_data (peer, BGP_NOTIFY_CEASE,
                                  BGP_NOTIFY_CEASE_MAX_PREFIX, ndata, 7);
      }

      /* Dynamic peers will just close their connection. */
      if (peer_dynamic_neighbor (peer))
        return 1;

      /* restart timer start */
      if (peer->pmax_restart[afi][safi])
	{
	  peer->v_pmax_restart = peer->pmax_restart[afi][safi] * 60;

          if (bgp_debug_neighbor_events(peer))
	    zlog_debug ("%s Maximum-prefix restart timer started for %d secs",
			peer->host, peer->v_pmax_restart);

	  BGP_TIMER_ON (peer->t_pmax_restart, bgp_maximum_prefix_restart_timer,
			peer->v_pmax_restart);
	}

      return 1;
    }
  else
    UNSET_FLAG (peer->af_sflags[afi][safi], PEER_STATUS_PREFIX_LIMIT);

  if (peer->pcount[afi][safi] > (peer->pmax[afi][safi] * peer->pmax_threshold[afi][safi] / 100))
    {
      if (CHECK_FLAG (peer->af_sflags[afi][safi], PEER_STATUS_PREFIX_THRESHOLD)
         && ! always)
       return 0;

      zlog_info ("%%MAXPFX: No. of %s prefix received from %s reaches %ld, max %ld",
	         afi_safi_print (afi, safi), peer->host, peer->pcount[afi][safi],
	         peer->pmax[afi][safi]);
      SET_FLAG (peer->af_sflags[afi][safi], PEER_STATUS_PREFIX_THRESHOLD);
    }
  else
    UNSET_FLAG (peer->af_sflags[afi][safi], PEER_STATUS_PREFIX_THRESHOLD);
  return 0;
}

/* Unconditionally remove the route from the RIB, without taking
 * damping into consideration (eg, because the session went down)
 */
static void
bgp_rib_remove (struct bgp_node *rn, struct bgp_info *ri, struct peer *peer,
		afi_t afi, safi_t safi)
{
  bgp_aggregate_decrement (peer->bgp, &rn->p, ri, afi, safi);
  
  if (!CHECK_FLAG (ri->flags, BGP_INFO_HISTORY))
    bgp_info_delete (rn, ri); /* keep historical info */
    
  bgp_process (peer->bgp, rn, afi, safi);
}

static void
bgp_rib_withdraw (struct bgp_node *rn, struct bgp_info *ri, struct peer *peer,
		  afi_t afi, safi_t safi, struct prefix_rd *prd)
{
  int status = BGP_DAMP_NONE;

  /* apply dampening, if result is suppressed, we'll be retaining 
   * the bgp_info in the RIB for historical reference.
   */
  if (CHECK_FLAG (peer->bgp->af_flags[afi][safi], BGP_CONFIG_DAMPENING)
      && peer->sort == BGP_PEER_EBGP)
    if ( (status = bgp_damp_withdraw (ri, rn, afi, safi, 0)) 
         == BGP_DAMP_SUPPRESSED)
      {
        bgp_aggregate_decrement (peer->bgp, &rn->p, ri, afi, safi);
        return;
      }
    
#if ENABLE_BGP_VNC
    if (safi == SAFI_MPLS_VPN) {
	struct bgp_node		*prn = NULL;
	struct bgp_table	*table = NULL;

	prn = bgp_node_get(peer->bgp->rib[afi][safi], (struct prefix *) prd);
	if (prn->info) {
	    table = (struct bgp_table *)(prn->info);

	    vnc_import_bgp_del_vnc_host_route_mode_resolve_nve(
		peer->bgp,
		prd,
		table,
		&rn->p,
		ri);
	}
	bgp_unlock_node(prn);
    }
    if ((afi == AFI_IP || afi == AFI_IP6) && (safi == SAFI_UNICAST)) {
        if (CHECK_FLAG (ri->flags, BGP_INFO_SELECTED)) {

	    vnc_import_bgp_del_route(peer->bgp, &rn->p, ri);
	    vnc_import_bgp_exterior_del_route(peer->bgp, &rn->p, ri);
	}
    }
#endif    
  bgp_rib_remove (rn, ri, peer, afi, safi);
}

static struct bgp_info *
info_make (int type, int sub_type, u_short instance, struct peer *peer, struct attr *attr,
	   struct bgp_node *rn)
{
  struct bgp_info *new;

  /* Make new BGP info. */
  new = XCALLOC (MTYPE_BGP_ROUTE, sizeof (struct bgp_info));
  new->type = type;
  new->instance = instance;
  new->sub_type = sub_type;
  new->peer = peer;
  new->attr = attr;
  new->uptime = bgp_clock ();
  new->net = rn;
  new->addpath_tx_id = ++peer->bgp->addpath_tx_id;
  return new;
}

static void
overlay_index_update(struct attr *attr, struct eth_segment_id *eth_s_id, union gw_addr *gw_ip)
{
  struct attr_extra *extra;

  if(!attr)
    return;
  extra = bgp_attr_extra_get(attr);

  if(eth_s_id == NULL)
    {
      memset(&(extra->evpn_overlay.eth_s_id),0, sizeof(struct eth_segment_id));
    }
  else
    {
      memcpy(&(extra->evpn_overlay.eth_s_id), eth_s_id, sizeof(struct eth_segment_id));
    }
  if(gw_ip == NULL)
    {
      memset(&(extra->evpn_overlay.gw_ip), 0, sizeof(union gw_addr));
    }
  else
    {
      memcpy(&(extra->evpn_overlay.gw_ip),gw_ip, sizeof(union gw_addr));
    }
}

static bool
overlay_index_equal(afi_t afi, struct bgp_info *info, struct eth_segment_id *eth_s_id, union gw_addr *gw_ip)
{
  struct eth_segment_id *info_eth_s_id, *info_eth_s_id_remote;
  union gw_addr *info_gw_ip, *info_gw_ip_remote;
  char temp[16];

  if(afi != AFI_L2VPN)
    return true;
  if (!info->attr || !info->attr->extra)
    {
      memset(&temp, 0, 16);
      info_eth_s_id = (struct eth_segment_id *)&temp;
      info_gw_ip = (union gw_addr *)&temp;
      if(eth_s_id == NULL && gw_ip == NULL)
        return true;
    }
  else 
    {
      info_eth_s_id = &(info->attr->extra->evpn_overlay.eth_s_id);
      info_gw_ip = &(info->attr->extra->evpn_overlay.gw_ip);
    }
  if(gw_ip == NULL)
    info_gw_ip_remote = (union gw_addr *)&temp;
  else
    info_gw_ip_remote = gw_ip;
  if(eth_s_id == NULL)
    info_eth_s_id_remote =  (struct eth_segment_id *)&temp;
  else
    info_eth_s_id_remote =  eth_s_id;
  if(!memcmp(info_gw_ip, info_gw_ip_remote, sizeof(union gw_addr)))
    return false;
  return !memcmp(info_eth_s_id, info_eth_s_id_remote, sizeof(struct eth_segment_id));
}

/* Check if received nexthop is valid or not. */
static int
bgp_update_martian_nexthop (struct bgp *bgp, afi_t afi, safi_t safi, struct attr *attr)
{
  struct attr_extra *attre = attr->extra;
  int ret = 0;

  /* Only validated for unicast and multicast currently. */
  if (safi != SAFI_UNICAST && safi != SAFI_MULTICAST)
    return 0;

  /* If NEXT_HOP is present, validate it. */
  if (attr->flag & ATTR_FLAG_BIT (BGP_ATTR_NEXT_HOP))
    {
      if (attr->nexthop.s_addr == 0 ||
          IPV4_CLASS_DE (ntohl (attr->nexthop.s_addr)) ||
          bgp_nexthop_self (bgp, attr))
        ret = 1;
    }

  /* If MP_NEXTHOP is present, validate it. */
  /* Note: For IPv6 nexthops, we only validate the global (1st) nexthop;
   * there is code in bgp_attr.c to ignore the link-local (2nd) nexthop if
   * it is not an IPv6 link-local address.
   */
  if (attre && attre->mp_nexthop_len)
    {
      switch (attre->mp_nexthop_len)
        {
        case BGP_ATTR_NHLEN_IPV4:
        case BGP_ATTR_NHLEN_VPNV4:
          ret = (attre->mp_nexthop_global_in.s_addr == 0 ||
                 IPV4_CLASS_DE (ntohl (attre->mp_nexthop_global_in.s_addr)));
          break;

        case BGP_ATTR_NHLEN_IPV6_GLOBAL:
        case BGP_ATTR_NHLEN_IPV6_GLOBAL_AND_LL:
        case BGP_ATTR_NHLEN_VPNV6_GLOBAL:
          ret = (IN6_IS_ADDR_UNSPECIFIED(&attre->mp_nexthop_global) ||
                 IN6_IS_ADDR_LOOPBACK(&attre->mp_nexthop_global)    ||
                 IN6_IS_ADDR_MULTICAST(&attre->mp_nexthop_global));
          break;

        default:
          ret = 1;
          break;
        }
    }

  return ret;
}

int
bgp_update (struct peer *peer, struct prefix *p, u_int32_t addpath_id,
            struct attr *attr, afi_t afi, safi_t safi, int type,
            int sub_type, struct prefix_rd *prd, mpls_label_t *label,
            int soft_reconfig, struct bgp_route_evpn* evpn)
{
  int ret;
  int aspath_loop_count = 0;
  struct bgp_node *rn;
  struct bgp *bgp;
  struct attr new_attr;
  struct attr_extra new_extra;
  struct attr *attr_new;
  struct bgp_info *ri;
  struct bgp_info *new;
  const char *reason;
  char pfx_buf[BGP_PRD_PATH_STRLEN];
  char label_buf[20];
  int connected = 0;
  int do_loop_check = 1;
  int has_valid_label = 0;
#if ENABLE_BGP_VNC
  int vnc_implicit_withdraw = 0;
#endif

  memset (&new_attr, 0, sizeof(struct attr));
  memset (&new_extra, 0, sizeof(struct attr_extra));
  new_extra.label_index = BGP_INVALID_LABEL_INDEX;
  new_extra.label = MPLS_INVALID_LABEL;

  bgp = peer->bgp;
  rn = bgp_afi_node_get (bgp->rib[afi][safi], afi, safi, p, prd);
  label_buf[0] = '\0';

  has_valid_label = bgp_is_valid_label(label);

  if (has_valid_label)
    sprintf (label_buf, "label %u", label_pton(label));
  
  /* When peer's soft reconfiguration enabled.  Record input packet in
     Adj-RIBs-In.  */
  if (! soft_reconfig && CHECK_FLAG (peer->af_flags[afi][safi], PEER_FLAG_SOFT_RECONFIG)
      && peer != bgp->peer_self)
    bgp_adj_in_set (rn, peer, attr, addpath_id);

  /* Check previously received route. */
  for (ri = rn->info; ri; ri = ri->next)
    if (ri->peer == peer && ri->type == type && ri->sub_type == sub_type &&
        ri->addpath_rx_id == addpath_id)
      break;

  /* AS path local-as loop check. */
  if (peer->change_local_as)
    {
      if (! CHECK_FLAG (peer->flags, PEER_FLAG_LOCAL_AS_NO_PREPEND))
	aspath_loop_count = 1;

      if (aspath_loop_check (attr->aspath, peer->change_local_as) > aspath_loop_count) 
	{
	  reason = "as-path contains our own AS;";
	  goto filtered;
	}
    }

  /* If the peer is configured for "allowas-in origin" and the last ASN in the
   * as-path is our ASN then we do not need to call aspath_loop_check
   */
  if (CHECK_FLAG (peer->af_flags[afi][safi], PEER_FLAG_ALLOWAS_IN_ORIGIN))
      if (aspath_get_last_as(attr->aspath) == bgp->as)
        do_loop_check = 0;

  /* AS path loop check. */
  if (do_loop_check)
    {
      if (aspath_loop_check (attr->aspath, bgp->as) > peer->allowas_in[afi][safi]
          || (CHECK_FLAG(bgp->config, BGP_CONFIG_CONFEDERATION)
              && aspath_loop_check(attr->aspath, bgp->confed_id) > peer->allowas_in[afi][safi]))
        {
          reason = "as-path contains our own AS;";
          goto filtered;
        }
    }

  /* Route reflector originator ID check.  */
  if (attr->flag & ATTR_FLAG_BIT (BGP_ATTR_ORIGINATOR_ID)
      && IPV4_ADDR_SAME (&bgp->router_id, &attr->extra->originator_id))
    {
      reason = "originator is us;";
      goto filtered;
    }

  /* Route reflector cluster ID check.  */
  if (bgp_cluster_filter (peer, attr))
    {
      reason = "reflected from the same cluster;";
      goto  filtered;
    }

  /* Apply incoming filter.  */
  if (bgp_input_filter (peer, p, attr, afi, safi) == FILTER_DENY)
    {
      reason = "filter;";
      goto filtered;
    }

  new_attr.extra = &new_extra;
  bgp_attr_dup (&new_attr, attr);

  /* Apply incoming route-map.
   * NB: new_attr may now contain newly allocated values from route-map "set"
   * commands, so we need bgp_attr_flush in the error paths, until we intern
   * the attr (which takes over the memory references) */
  if (bgp_input_modifier (peer, p, &new_attr, afi, safi, NULL) == RMAP_DENY)
    {
      reason = "route-map;";
      bgp_attr_flush (&new_attr);
      goto filtered;
    }

  /* next hop check.  */
  if (bgp_update_martian_nexthop (bgp, afi, safi, &new_attr))
    {
       reason = "martian or self next-hop;";
       bgp_attr_flush (&new_attr);
       goto filtered;
    }

  attr_new = bgp_attr_intern (&new_attr);

  /* If the update is implicit withdraw. */
  if (ri)
    {
      ri->uptime = bgp_clock ();

      /* Same attribute comes in. */
      if (!CHECK_FLAG (ri->flags, BGP_INFO_REMOVED) 
          && attrhash_cmp (ri->attr, attr_new)
          && (!has_valid_label ||
              memcmp (&(bgp_info_extra_get (ri))->label, label, BGP_LABEL_BYTES) == 0)
          && (overlay_index_equal(afi, ri, evpn==NULL?NULL:&evpn->eth_s_id,
                                  evpn==NULL?NULL:&evpn->gw_ip)))
	{
	  if (CHECK_FLAG (bgp->af_flags[afi][safi], BGP_CONFIG_DAMPENING)
	      && peer->sort == BGP_PEER_EBGP
	      && CHECK_FLAG (ri->flags, BGP_INFO_HISTORY))
	    {
	      if (bgp_debug_update(peer, p, NULL, 1))
                zlog_debug ("%s rcvd %s %s", peer->host,
                            bgp_debug_rdpfxpath2str (prd, p, addpath_id ? 1 : 0,
                                      addpath_id, pfx_buf, sizeof (pfx_buf)), label_buf);

	      if (bgp_damp_update (ri, rn, afi, safi) != BGP_DAMP_SUPPRESSED)
	        {
                  bgp_aggregate_increment (bgp, p, ri, afi, safi);
                  bgp_process (bgp, rn, afi, safi);
                }
	    }
          else /* Duplicate - odd */
	    {
	      if (bgp_debug_update(peer, p, NULL, 1))
                {
                if (!peer->rcvd_attr_printed)
                  {
                    zlog_debug ("%s rcvd UPDATE w/ attr: %s", peer->host, peer->rcvd_attr_str);
                    peer->rcvd_attr_printed = 1;
                  }

		  zlog_debug ("%s rcvd %s %s...duplicate ignored",
		              peer->host,
                              bgp_debug_rdpfxpath2str (prd, p, addpath_id ?
                                1 : 0, addpath_id, pfx_buf, sizeof (pfx_buf)), label_buf);
                }

	      /* graceful restart STALE flag unset. */
	      if (CHECK_FLAG (ri->flags, BGP_INFO_STALE))
		{
		  bgp_info_unset_flag (rn, ri, BGP_INFO_STALE);
		  bgp_process (bgp, rn, afi, safi);
		}
	    }

	  bgp_unlock_node (rn);
	  bgp_attr_unintern (&attr_new);

	  return 0;
	}

      /* Withdraw/Announce before we fully processed the withdraw */
      if (CHECK_FLAG(ri->flags, BGP_INFO_REMOVED))
        {
          if (bgp_debug_update(peer, p, NULL, 1))
            zlog_debug ("%s rcvd %s %s, flapped quicker than processing",
                        peer->host,
                        bgp_debug_rdpfxpath2str (prd, p, addpath_id ? 1 : 0,
                                  addpath_id, pfx_buf, sizeof (pfx_buf)), label_buf);
          bgp_info_restore (rn, ri);
        }

      /* Received Logging. */
      if (bgp_debug_update(peer, p, NULL, 1))
	  zlog_debug ("%s rcvd %s %s", peer->host,
                      bgp_debug_rdpfxpath2str (prd, p, addpath_id ? 1 : 0,
                                        addpath_id, pfx_buf, sizeof (pfx_buf)), label_buf);

      /* graceful restart STALE flag unset. */
      if (CHECK_FLAG (ri->flags, BGP_INFO_STALE))
	bgp_info_unset_flag (rn, ri, BGP_INFO_STALE);

      /* The attribute is changed. */
      bgp_info_set_flag (rn, ri, BGP_INFO_ATTR_CHANGED);
      
      /* implicit withdraw, decrement aggregate and pcount here.
       * only if update is accepted, they'll increment below.
       */
      bgp_aggregate_decrement (bgp, p, ri, afi, safi);
      
      /* Update bgp route dampening information.  */
      if (CHECK_FLAG (bgp->af_flags[afi][safi], BGP_CONFIG_DAMPENING)
	  && peer->sort == BGP_PEER_EBGP)
	{
	  /* This is implicit withdraw so we should update dampening
	     information.  */
	  if (! CHECK_FLAG (ri->flags, BGP_INFO_HISTORY))
	    bgp_damp_withdraw (ri, rn, afi, safi, 1);  
	}
#if ENABLE_BGP_VNC
    if (safi == SAFI_MPLS_VPN) {
	struct bgp_node		*prn = NULL;
	struct bgp_table	*table = NULL;

	prn = bgp_node_get(bgp->rib[afi][safi], (struct prefix *) prd);
	if (prn->info) {
	    table = (struct bgp_table *)(prn->info);

	    vnc_import_bgp_del_vnc_host_route_mode_resolve_nve(
		bgp,
		prd,
		table,
		p,
		ri);
	}
	bgp_unlock_node(prn);
    }
    if ((afi == AFI_IP || afi == AFI_IP6) && (safi == SAFI_UNICAST)) {
        if (CHECK_FLAG (ri->flags, BGP_INFO_SELECTED)) {
	    /*
	     * Implicit withdraw case.
	     */
	    ++vnc_implicit_withdraw;
	    vnc_import_bgp_del_route(bgp, p, ri);
	    vnc_import_bgp_exterior_del_route(bgp, p, ri);
	}
    }
#endif
	
      /* Update to new attribute.  */
      bgp_attr_unintern (&ri->attr);
      ri->attr = attr_new;

      /* Update MPLS label */
      if (has_valid_label)
        {
          memcpy (&(bgp_info_extra_get (ri))->label, label, BGP_LABEL_BYTES);
          bgp_set_valid_label(&(bgp_info_extra_get (ri))->label);
        }

#if ENABLE_BGP_VNC
      if ((afi == AFI_IP || afi == AFI_IP6) && (safi == SAFI_UNICAST)) 
        {
          if (vnc_implicit_withdraw) 
            {
              /*
               * Add back the route with its new attributes (e.g., nexthop).
               * The route is still selected, until the route selection
               * queued by bgp_process actually runs. We have to make this
               * update to the VNC side immediately to avoid racing against
               * configuration changes (e.g., route-map changes) which
               * trigger re-importation of the entire RIB.
               */
              vnc_import_bgp_add_route(bgp, p, ri);
              vnc_import_bgp_exterior_add_route(bgp, p, ri);
            }
        }
#endif
      /* Update Overlay Index */
      if(afi == AFI_L2VPN)
        {
          overlay_index_update(ri->attr, evpn==NULL?NULL:&evpn->eth_s_id,
                               evpn==NULL?NULL:&evpn->gw_ip);
        }

      /* Update bgp route dampening information.  */
      if (CHECK_FLAG (bgp->af_flags[afi][safi], BGP_CONFIG_DAMPENING)
	  && peer->sort == BGP_PEER_EBGP)
	{
	  /* Now we do normal update dampening.  */
	  ret = bgp_damp_update (ri, rn, afi, safi);
	  if (ret == BGP_DAMP_SUPPRESSED)
	    {
	      bgp_unlock_node (rn);
	      return 0;
	    }
	}

      /* Nexthop reachability check - for unicast and labeled-unicast.. */
      if ((afi == AFI_IP || afi == AFI_IP6) &&
          (safi == SAFI_UNICAST || safi == SAFI_LABELED_UNICAST))
	{
	  if (peer->sort == BGP_PEER_EBGP && peer->ttl == 1 &&
	      ! CHECK_FLAG (peer->flags, PEER_FLAG_DISABLE_CONNECTED_CHECK)
	      && ! bgp_flag_check(bgp, BGP_FLAG_DISABLE_NH_CONNECTED_CHK))
	    connected = 1;
	  else
	    connected = 0;

	  if (bgp_find_or_add_nexthop (bgp, afi, ri, NULL, connected))
	    bgp_info_set_flag (rn, ri, BGP_INFO_VALID);
	  else
	    {
	      if (BGP_DEBUG(nht, NHT))
		{
		  char buf1[INET6_ADDRSTRLEN];
		  inet_ntop(AF_INET, (const void *)&attr_new->nexthop, buf1, INET6_ADDRSTRLEN);
		  zlog_debug("%s(%s): NH unresolved", __FUNCTION__, buf1);
		}
	      bgp_info_unset_flag (rn, ri, BGP_INFO_VALID);
	    }
	}
      else
	bgp_info_set_flag (rn, ri, BGP_INFO_VALID);

#if ENABLE_BGP_VNC
      if (safi == SAFI_MPLS_VPN) 
        {
          struct bgp_node		*prn = NULL;
          struct bgp_table	*table = NULL;

          prn = bgp_node_get(bgp->rib[afi][safi], (struct prefix *) prd);
          if (prn->info) 
            {
              table = (struct bgp_table *)(prn->info);

              vnc_import_bgp_add_vnc_host_route_mode_resolve_nve(
		bgp,
                    prd,
                    table,
                    p,
                    ri);
            }
          bgp_unlock_node(prn);
        }
#endif

      /* Process change. */
      bgp_aggregate_increment (bgp, p, ri, afi, safi);

      bgp_process (bgp, rn, afi, safi);
      bgp_unlock_node (rn);

#if ENABLE_BGP_VNC
  if (SAFI_MPLS_VPN == safi)
    {
      mpls_label_t label_decoded = decode_label(label);

      rfapiProcessUpdate(peer, NULL, p, prd, attr, afi, safi, type, sub_type,
        &label_decoded);
    }
  if (SAFI_ENCAP == safi)
    {
      rfapiProcessUpdate(peer, NULL, p, prd, attr, afi, safi, type, sub_type,
        NULL);
    }
#endif

      return 0;
    } // End of implicit withdraw

  /* Received Logging. */
  if (bgp_debug_update(peer, p, NULL, 1))
    {
      if (!peer->rcvd_attr_printed)
        {
          zlog_debug ("%s rcvd UPDATE w/ attr: %s", peer->host, peer->rcvd_attr_str);
          peer->rcvd_attr_printed = 1;
        }

      zlog_debug ("%s rcvd %s %s ", peer->host,
                  bgp_debug_rdpfxpath2str (prd, p, addpath_id ? 1 : 0,
                                 addpath_id, pfx_buf, sizeof (pfx_buf)), label_buf);
    }

  /* Make new BGP info. */
  new = info_make(type, sub_type, 0, peer, attr_new, rn);

  /* Update MPLS label */
  if (has_valid_label)
    {
      memcpy (&(bgp_info_extra_get (new))->label, label, BGP_LABEL_BYTES);
      bgp_set_valid_label(&(bgp_info_extra_get (new))->label);
    }

  /* Update Overlay Index */
  if(afi == AFI_L2VPN)
    {
      overlay_index_update(new->attr, evpn==NULL?NULL:&evpn->eth_s_id,
                           evpn==NULL?NULL:&evpn->gw_ip);
    }
  /* Nexthop reachability check. */
  if ((afi == AFI_IP || afi == AFI_IP6) &&
       (safi == SAFI_UNICAST || safi == SAFI_LABELED_UNICAST))
    {
      if (peer->sort == BGP_PEER_EBGP && peer->ttl == 1 &&
	  ! CHECK_FLAG (peer->flags, PEER_FLAG_DISABLE_CONNECTED_CHECK)
	  && ! bgp_flag_check(bgp, BGP_FLAG_DISABLE_NH_CONNECTED_CHK))
	connected = 1;
      else
	connected = 0;

      if (bgp_find_or_add_nexthop (bgp, afi, new, NULL, connected))
	bgp_info_set_flag (rn, new, BGP_INFO_VALID);
      else
	{
	  if (BGP_DEBUG(nht, NHT))
	    {
	      char buf1[INET6_ADDRSTRLEN];
	      inet_ntop(AF_INET, (const void *)&attr_new->nexthop, buf1, INET6_ADDRSTRLEN);
	      zlog_debug("%s(%s): NH unresolved", __FUNCTION__, buf1);
	    }
	  bgp_info_unset_flag (rn, new, BGP_INFO_VALID);
	}
    }
  else
    bgp_info_set_flag (rn, new, BGP_INFO_VALID);

  /* Addpath ID */
  new->addpath_rx_id = addpath_id;

  /* Increment prefix */
  bgp_aggregate_increment (bgp, p, new, afi, safi);
  
  /* Register new BGP information. */
  bgp_info_add (rn, new);
  
  /* route_node_get lock */
  bgp_unlock_node (rn);

#if ENABLE_BGP_VNC
  if (safi == SAFI_MPLS_VPN) 
    {
      struct bgp_node		*prn = NULL;
      struct bgp_table	*table = NULL;
    
      prn = bgp_node_get(bgp->rib[afi][safi], (struct prefix *) prd);
      if (prn->info) 
        {
          table = (struct bgp_table *)(prn->info);
      
          vnc_import_bgp_add_vnc_host_route_mode_resolve_nve(
                             bgp,
                             prd,
                             table,
                             p,
                             new);
        }
      bgp_unlock_node(prn);
    }
#endif

  /* If maximum prefix count is configured and current prefix
     count exeed it. */
  if (bgp_maximum_prefix_overflow (peer, afi, safi, 0))
    return -1;

  /* Process change. */
  bgp_process (bgp, rn, afi, safi);

#if ENABLE_BGP_VNC
  if (SAFI_MPLS_VPN == safi)
    {
      mpls_label_t label_decoded = decode_label(label);

      rfapiProcessUpdate(peer, NULL, p, prd, attr, afi, safi, type, sub_type,
        &label_decoded);
    }
  if (SAFI_ENCAP == safi)
    {
      rfapiProcessUpdate(peer, NULL, p, prd, attr, afi, safi, type, sub_type,
        NULL);
    }
#endif

  return 0;

  /* This BGP update is filtered.  Log the reason then update BGP
     entry.  */
 filtered:
  if (bgp_debug_update(peer, p, NULL, 1))
    {
      if (!peer->rcvd_attr_printed)
        {
          zlog_debug ("%s rcvd UPDATE w/ attr: %s", peer->host, peer->rcvd_attr_str);
          peer->rcvd_attr_printed = 1;
        }

      zlog_debug ("%s rcvd UPDATE about %s %s -- DENIED due to: %s",
                  peer->host,
                  bgp_debug_rdpfxpath2str (prd, p, addpath_id ? 1 : 0,
                             addpath_id, pfx_buf, sizeof (pfx_buf)), label_buf, reason);
    }

  if (ri)
    bgp_rib_remove (rn, ri, peer, afi, safi);

  bgp_unlock_node (rn);

#if ENABLE_BGP_VNC
  /*
   * Filtered update is treated as an implicit withdrawal (see bgp_rib_remove()
   * a few lines above)
   */
  if ((SAFI_MPLS_VPN == safi) || (SAFI_ENCAP == safi))
    {
      rfapiProcessWithdraw(peer, NULL, p, prd, NULL, afi, safi, type, 0);
    }
#endif

  return 0;
}

int
bgp_withdraw (struct peer *peer, struct prefix *p, u_int32_t addpath_id,
              struct attr *attr, afi_t afi, safi_t safi, int type, int sub_type,
	      struct prefix_rd *prd, mpls_label_t *label, struct bgp_route_evpn *evpn)
{
  struct bgp *bgp;
  char pfx_buf[BGP_PRD_PATH_STRLEN];
  struct bgp_node *rn;
  struct bgp_info *ri;

#if ENABLE_BGP_VNC
  if ((SAFI_MPLS_VPN == safi) || (SAFI_ENCAP == safi))
    {
      rfapiProcessWithdraw(peer, NULL, p, prd, NULL, afi, safi, type, 0);
    }
#endif

  bgp = peer->bgp;

  /* Lookup node. */
  rn = bgp_afi_node_get (bgp->rib[afi][safi], afi, safi, p, prd);

  /* If peer is soft reconfiguration enabled.  Record input packet for
   * further calculation.
   *
   * Cisco IOS 12.4(24)T4 on session establishment sends withdraws for all
   * routes that are filtered.  This tanks out Quagga RS pretty badly due to
   * the iteration over all RS clients.
   * Since we need to remove the entry from adj_in anyway, do that first and
   * if there was no entry, we don't need to do anything more.
   */
  if (CHECK_FLAG (peer->af_flags[afi][safi], PEER_FLAG_SOFT_RECONFIG)
      && peer != bgp->peer_self)
    if (!bgp_adj_in_unset (rn, peer, addpath_id))
      {
        if (bgp_debug_update (peer, p, NULL, 1))
          zlog_debug ("%s withdrawing route %s not in adj-in",
                      peer->host,
                      bgp_debug_rdpfxpath2str (prd, p, addpath_id ? 1 : 0,
                                       addpath_id, pfx_buf, sizeof (pfx_buf)));
        bgp_unlock_node (rn);
        return 0;
      }

  /* Lookup withdrawn route. */
  for (ri = rn->info; ri; ri = ri->next)
    if (ri->peer == peer && ri->type == type && ri->sub_type == sub_type &&
        ri->addpath_rx_id == addpath_id)
      break;

  /* Logging. */
  if (bgp_debug_update(peer, p, NULL, 1))
    {
      zlog_debug ("%s rcvd UPDATE about %s -- withdrawn",
                  peer->host,
                  bgp_debug_rdpfxpath2str (prd, p, addpath_id ? 1 : 0,
                                   addpath_id, pfx_buf, sizeof (pfx_buf)));
    }

  /* Withdraw specified route from routing table. */
  if (ri && ! CHECK_FLAG (ri->flags, BGP_INFO_HISTORY))
    bgp_rib_withdraw (rn, ri, peer, afi, safi, prd);
  else if (bgp_debug_update(peer, p, NULL, 1))
    zlog_debug ("%s Can't find the route %s",
                peer->host,
                bgp_debug_rdpfxpath2str (prd, p, addpath_id ? 1 : 0,
                                    addpath_id, pfx_buf, sizeof (pfx_buf)));

  /* Unlock bgp_node_get() lock. */
  bgp_unlock_node (rn);

  return 0;
}

void
bgp_default_originate (struct peer *peer, afi_t afi, safi_t safi, int withdraw)
{
  struct update_subgroup *subgrp;
  subgrp = peer_subgroup(peer, afi, safi);
  subgroup_default_originate(subgrp, withdraw);
}


/*
 * bgp_stop_announce_route_timer
 */
void
bgp_stop_announce_route_timer (struct peer_af *paf)
{
  if (!paf->t_announce_route)
    return;
 
  THREAD_TIMER_OFF (paf->t_announce_route);
}

/*
 * bgp_announce_route_timer_expired
 *
 * Callback that is invoked when the route announcement timer for a
 * peer_af expires.
 */
static int
bgp_announce_route_timer_expired (struct thread *t)
{
  struct peer_af *paf;
  struct peer *peer;

  paf = THREAD_ARG (t);
  peer = paf->peer;

  if (peer->status != Established)
    return 0;

  if (!peer->afc_nego[paf->afi][paf->safi])
    return 0;

  peer_af_announce_route (paf, 1);
  return 0;
}

/*
 * bgp_announce_route
 *
 * *Triggers* announcement of routes of a given AFI/SAFI to a peer.
 */
void
bgp_announce_route (struct peer *peer, afi_t afi, safi_t safi)
{
  struct peer_af *paf;
  struct update_subgroup *subgrp;

  paf = peer_af_find (peer, afi, safi);
  if (!paf)
    return;
  subgrp = PAF_SUBGRP(paf);

  /*
   * Ignore if subgroup doesn't exist (implies AF is not negotiated)
   * or a refresh has already been triggered.
   */
  if (!subgrp || paf->t_announce_route)
    return;

  /*
   * Start a timer to stagger/delay the announce. This serves
   * two purposes - announcement can potentially be combined for
   * multiple peers and the announcement doesn't happen in the
   * vty context.
   */
  thread_add_timer_msec(bm->master, bgp_announce_route_timer_expired, paf,
                        (subgrp->peer_count == 1) ? BGP_ANNOUNCE_ROUTE_SHORT_DELAY_MS : BGP_ANNOUNCE_ROUTE_DELAY_MS,
                        &paf->t_announce_route);
}

/*
 * Announce routes from all AF tables to a peer.
 *
 * This should ONLY be called when there is a need to refresh the
 * routes to the peer based on a policy change for this peer alone
 * or a route refresh request received from the peer.
 * The operation will result in splitting the peer from its existing
 * subgroups and putting it in new subgroups.
 */
void
bgp_announce_route_all (struct peer *peer)
{
  afi_t afi;
  safi_t safi;
  
  for (afi = AFI_IP; afi < AFI_MAX; afi++)
    for (safi = SAFI_UNICAST; safi < SAFI_MAX; safi++)
      bgp_announce_route (peer, afi, safi);
}

static void
bgp_soft_reconfig_table (struct peer *peer, afi_t afi, safi_t safi,
			 struct bgp_table *table, struct prefix_rd *prd)
{
  int ret;
  struct bgp_node *rn;
  struct bgp_adj_in *ain;

  if (! table)
    table = peer->bgp->rib[afi][safi];

  for (rn = bgp_table_top (table); rn; rn = bgp_route_next (rn))
    for (ain = rn->adj_in; ain; ain = ain->next)
      {
	if (ain->peer == peer)
	  {
	    struct bgp_info *ri = rn->info;
	    mpls_label_t label = (ri && ri->extra) ? ri->extra->label : MPLS_INVALID_LABEL;

	    ret = bgp_update (peer, &rn->p, ain->addpath_rx_id, ain->attr,
                              afi, safi, ZEBRA_ROUTE_BGP, BGP_ROUTE_NORMAL,
			      prd, &label, 1, NULL);

	    if (ret < 0)
	      {
		bgp_unlock_node (rn);
		return;
	      }
	  }
      }
}

void
bgp_soft_reconfig_in (struct peer *peer, afi_t afi, safi_t safi)
{
  struct bgp_node *rn;
  struct bgp_table *table;

  if (peer->status != Established)
    return;

  if ((safi != SAFI_MPLS_VPN) && (safi != SAFI_ENCAP) && (safi != SAFI_EVPN))
    bgp_soft_reconfig_table (peer, afi, safi, NULL, NULL);
  else
    for (rn = bgp_table_top (peer->bgp->rib[afi][safi]); rn;
	 rn = bgp_route_next (rn))
      if ((table = rn->info) != NULL)
        {
          struct prefix_rd prd;
          prd.family = AF_UNSPEC;
          prd.prefixlen = 64;
          memcpy(&prd.val, rn->p.u.val, 8);

          bgp_soft_reconfig_table (peer, afi, safi, table, &prd);
        }
}


struct bgp_clear_node_queue
{
  struct bgp_node *rn;
};

static wq_item_status
bgp_clear_route_node (struct work_queue *wq, void *data)
{
  struct bgp_clear_node_queue *cnq = data;
  struct bgp_node *rn = cnq->rn;
  struct peer *peer = wq->spec.data;
  struct bgp_info *ri;
  afi_t afi = bgp_node_table (rn)->afi;
  safi_t safi = bgp_node_table (rn)->safi;
  
  assert (rn && peer);
  
  /* It is possible that we have multiple paths for a prefix from a peer
   * if that peer is using AddPath.
   */
  for (ri = rn->info; ri; ri = ri->next)
    if (ri->peer == peer)
      {
        /* graceful restart STALE flag set. */
        if (CHECK_FLAG (peer->sflags, PEER_STATUS_NSF_WAIT)
            && peer->nsf[afi][safi]
            && ! CHECK_FLAG (ri->flags, BGP_INFO_STALE)
            && ! CHECK_FLAG (ri->flags, BGP_INFO_UNUSEABLE))
          bgp_info_set_flag (rn, ri, BGP_INFO_STALE);
        else
          bgp_rib_remove (rn, ri, peer, afi, safi);
      }
  return WQ_SUCCESS;
}

static void
bgp_clear_node_queue_del (struct work_queue *wq, void *data)
{
  struct bgp_clear_node_queue *cnq = data;
  struct bgp_node *rn = cnq->rn;
  struct bgp_table *table = bgp_node_table (rn);
  
  bgp_unlock_node (rn); 
  bgp_table_unlock (table);
  XFREE (MTYPE_BGP_CLEAR_NODE_QUEUE, cnq);
}

static void
bgp_clear_node_complete (struct work_queue *wq)
{
  struct peer *peer = wq->spec.data;
  
  /* Tickle FSM to start moving again */
  BGP_EVENT_ADD (peer, Clearing_Completed);

  peer_unlock (peer); /* bgp_clear_route */
}

static void
bgp_clear_node_queue_init (struct peer *peer)
{
  char wname[sizeof("clear xxxx:xxxx:xxxx:xxxx:xxxx:xxxx:xxxx:xxxx")];
  
  snprintf (wname, sizeof(wname), "clear %s", peer->host);
#undef CLEAR_QUEUE_NAME_LEN

  if ( (peer->clear_node_queue = work_queue_new (bm->master, wname)) == NULL)
    {
      zlog_err ("%s: Failed to allocate work queue", __func__);
      exit (1);
    }
  peer->clear_node_queue->spec.hold = 10;
  peer->clear_node_queue->spec.workfunc = &bgp_clear_route_node;
  peer->clear_node_queue->spec.del_item_data = &bgp_clear_node_queue_del;
  peer->clear_node_queue->spec.completion_func = &bgp_clear_node_complete;
  peer->clear_node_queue->spec.max_retries = 0;
  
  /* we only 'lock' this peer reference when the queue is actually active */
  peer->clear_node_queue->spec.data = peer;
}

static void
bgp_clear_route_table (struct peer *peer, afi_t afi, safi_t safi,
                       struct bgp_table *table)
{
  struct bgp_node *rn;
  int force = bm->process_main_queue ? 0 : 1;
  
  if (! table)
    table = peer->bgp->rib[afi][safi];
  
  /* If still no table => afi/safi isn't configured at all or smth. */
  if (! table)
    return;
  
  for (rn = bgp_table_top (table); rn; rn = bgp_route_next (rn))
    {
      struct bgp_info *ri, *next;
      struct bgp_adj_in *ain;
      struct bgp_adj_in *ain_next;

      /* XXX:TODO: This is suboptimal, every non-empty route_node is
       * queued for every clearing peer, regardless of whether it is
       * relevant to the peer at hand.
       *
       * Overview: There are 3 different indices which need to be
       * scrubbed, potentially, when a peer is removed:
       *
       * 1 peer's routes visible via the RIB (ie accepted routes)
       * 2 peer's routes visible by the (optional) peer's adj-in index
       * 3 other routes visible by the peer's adj-out index
       *
       * 3 there is no hurry in scrubbing, once the struct peer is
       * removed from bgp->peer, we could just GC such deleted peer's
       * adj-outs at our leisure.
       *
       * 1 and 2 must be 'scrubbed' in some way, at least made
       * invisible via RIB index before peer session is allowed to be
       * brought back up. So one needs to know when such a 'search' is
       * complete.
       *
       * Ideally:
       *
       * - there'd be a single global queue or a single RIB walker
       * - rather than tracking which route_nodes still need to be
       *   examined on a peer basis, we'd track which peers still
       *   aren't cleared
       *
       * Given that our per-peer prefix-counts now should be reliable,
       * this may actually be achievable. It doesn't seem to be a huge
       * problem at this time,
       *
       * It is possible that we have multiple paths for a prefix from a peer
       * if that peer is using AddPath.
       */
      ain = rn->adj_in;
      while (ain)
        {
          ain_next = ain->next;

          if (ain->peer == peer)
            {
              bgp_adj_in_remove (rn, ain);
              bgp_unlock_node (rn);
            }

          ain = ain_next;
        }

      for (ri = rn->info; ri; ri = next)
	{
	  next = ri->next;
	  if (ri->peer != peer)
	    continue;

	  if (force)
	    bgp_info_reap (rn, ri);
	  else
	    {
	      struct bgp_clear_node_queue *cnq;

	      /* both unlocked in bgp_clear_node_queue_del */
	      bgp_table_lock (bgp_node_table (rn));
	      bgp_lock_node (rn);
	      cnq = XCALLOC (MTYPE_BGP_CLEAR_NODE_QUEUE,
			     sizeof (struct bgp_clear_node_queue));
	      cnq->rn = rn;
	      work_queue_add (peer->clear_node_queue, cnq);
	      break;
	    }
	}
    }
  return;
}

void
bgp_clear_route (struct peer *peer, afi_t afi, safi_t safi)
{
  struct bgp_node *rn;
  struct bgp_table *table;

  if (peer->clear_node_queue == NULL)
    bgp_clear_node_queue_init (peer);
  
  /* bgp_fsm.c keeps sessions in state Clearing, not transitioning to
   * Idle until it receives a Clearing_Completed event. This protects
   * against peers which flap faster than we can we clear, which could
   * lead to:
   *
   * a) race with routes from the new session being installed before
   *    clear_route_node visits the node (to delete the route of that
   *    peer)
   * b) resource exhaustion, clear_route_node likely leads to an entry
   *    on the process_main queue. Fast-flapping could cause that queue
   *    to grow and grow.
   */

  /* lock peer in assumption that clear-node-queue will get nodes; if so,
   * the unlock will happen upon work-queue completion; other wise, the
   * unlock happens at the end of this function.
   */
  if (!peer->clear_node_queue->thread)
    peer_lock (peer);

  if (safi != SAFI_MPLS_VPN && safi != SAFI_ENCAP && safi != SAFI_EVPN)
    bgp_clear_route_table (peer, afi, safi, NULL);
  else
    for (rn = bgp_table_top (peer->bgp->rib[afi][safi]); rn;
         rn = bgp_route_next (rn))
      if ((table = rn->info) != NULL)
        bgp_clear_route_table (peer, afi, safi, table);

  /* unlock if no nodes got added to the clear-node-queue. */
  if (!peer->clear_node_queue->thread)
    peer_unlock (peer);

}
  
void
bgp_clear_route_all (struct peer *peer)
{
  afi_t afi;
  safi_t safi;

  for (afi = AFI_IP; afi < AFI_MAX; afi++)
    for (safi = SAFI_UNICAST; safi < SAFI_MAX; safi++)
      bgp_clear_route (peer, afi, safi);

#if ENABLE_BGP_VNC
  rfapiProcessPeerDown(peer);
#endif
}

void
bgp_clear_adj_in (struct peer *peer, afi_t afi, safi_t safi)
{
  struct bgp_table *table;
  struct bgp_node *rn;
  struct bgp_adj_in *ain;
  struct bgp_adj_in *ain_next;

  table = peer->bgp->rib[afi][safi];

  /* It is possible that we have multiple paths for a prefix from a peer
   * if that peer is using AddPath.
   */
  for (rn = bgp_table_top (table); rn; rn = bgp_route_next (rn))
    {
      ain = rn->adj_in;

      while (ain)
        {
          ain_next = ain->next;

          if (ain->peer == peer)
            {
              bgp_adj_in_remove (rn, ain);
              bgp_unlock_node (rn);
	    }

          ain = ain_next;
        }
    }
}

void
bgp_clear_stale_route (struct peer *peer, afi_t afi, safi_t safi)
{
  struct bgp_node *rn;
  struct bgp_info *ri;
  struct bgp_table *table;

  if ( safi == SAFI_MPLS_VPN)
    {
      for (rn = bgp_table_top (peer->bgp->rib[afi][safi]); rn; rn = bgp_route_next (rn))
        {
          struct bgp_node *rm;
          struct bgp_info *ri;

          /* look for neighbor in tables */
          if ((table = rn->info) != NULL)
            {
              for (rm = bgp_table_top (table); rm; rm = bgp_route_next (rm))
                for (ri = rm->info; ri; ri = ri->next)
                  if (ri->peer == peer)
                    {
                      if (CHECK_FLAG (ri->flags, BGP_INFO_STALE))
                        bgp_rib_remove (rm, ri, peer, afi, safi);
                      break;
                    }
            }
        }
    }
  else
    {
      for (rn = bgp_table_top (peer->bgp->rib[afi][safi]); rn; rn = bgp_route_next (rn))
        for (ri = rn->info; ri; ri = ri->next)
          if (ri->peer == peer)
            {
              if (CHECK_FLAG (ri->flags, BGP_INFO_STALE))
                bgp_rib_remove (rn, ri, peer, afi, safi);
              break;
            }
    }
}

static void
bgp_cleanup_table(struct bgp_table *table, safi_t safi)
{
  struct bgp_node *rn;
  struct bgp_info *ri;
  struct bgp_info *next;

  for (rn = bgp_table_top (table); rn; rn = bgp_route_next (rn))
    for (ri = rn->info; ri; ri = next)
      {
        next = ri->next;
        if (CHECK_FLAG (ri->flags, BGP_INFO_SELECTED)
            && ri->type == ZEBRA_ROUTE_BGP
            && (ri->sub_type == BGP_ROUTE_NORMAL ||
                ri->sub_type == BGP_ROUTE_AGGREGATE))
          {
            bgp_zebra_withdraw (&rn->p, ri, safi);
            bgp_info_reap (rn, ri);
          }
      }
}

/* Delete all kernel routes. */
void
bgp_cleanup_routes (struct bgp *bgp)
{
  afi_t afi;
  struct bgp_node *rn;

  for (afi = AFI_IP; afi < AFI_MAX; ++afi)
    {
      if (afi == AFI_L2VPN)
        continue;
      bgp_cleanup_table(bgp->rib[afi][SAFI_UNICAST], SAFI_UNICAST);
      /*
       * VPN and ENCAP and EVPN tables are two-level (RD is top level)
       */
      if (afi != AFI_L2VPN)
        {
          safi_t safi;
          safi = SAFI_MPLS_VPN;
          for (rn = bgp_table_top(bgp->rib[afi][safi]); rn;
               rn = bgp_route_next (rn))
            {
              if (rn->info)
                {
                  bgp_cleanup_table((struct bgp_table *)(rn->info), safi);
                  bgp_table_finish ((struct bgp_table **)&(rn->info));
                  rn->info = NULL;
                  bgp_unlock_node(rn);
                }
            }
          safi = SAFI_ENCAP;
          for (rn = bgp_table_top(bgp->rib[afi][safi]); rn;
               rn = bgp_route_next (rn))
            {
              if (rn->info)
                {
                  bgp_cleanup_table((struct bgp_table *)(rn->info), safi);
                  bgp_table_finish ((struct bgp_table **)&(rn->info));
                  rn->info = NULL;
                  bgp_unlock_node(rn);
                }
            }
	}
    }
  for (rn = bgp_table_top(bgp->rib[AFI_L2VPN][SAFI_EVPN]); rn;
       rn = bgp_route_next (rn))
    {
      if (rn->info)
        {
          bgp_cleanup_table((struct bgp_table *)(rn->info), SAFI_EVPN);
          bgp_table_finish ((struct bgp_table **)&(rn->info));
          rn->info = NULL;
          bgp_unlock_node(rn);
        }
    }
}

void
bgp_reset (void)
{
  vty_reset ();
  bgp_zclient_reset ();
  access_list_reset ();
  prefix_list_reset ();
}

static int
bgp_addpath_encode_rx (struct peer *peer, afi_t afi, safi_t safi)
{
  return (CHECK_FLAG (peer->af_cap[afi][safi], PEER_CAP_ADDPATH_AF_RX_ADV) &&
          CHECK_FLAG (peer->af_cap[afi][safi], PEER_CAP_ADDPATH_AF_TX_RCV));
}

/* Parse NLRI stream.  Withdraw NLRI is recognized by NULL attr
   value. */
int
bgp_nlri_parse_ip (struct peer *peer, struct attr *attr,
                   struct bgp_nlri *packet)
{
  u_char *pnt;
  u_char *lim;
  struct prefix p;
  int psize;
  int ret;
  afi_t afi;
  safi_t safi;
  int addpath_encoded;
  u_int32_t addpath_id;

  /* Check peer status. */
  if (peer->status != Established)
    return 0;
  
  pnt = packet->nlri;
  lim = pnt + packet->length;
  afi = packet->afi;
  safi = packet->safi;
  addpath_id = 0;
  addpath_encoded = bgp_addpath_encode_rx (peer, afi, safi);

  /* RFC4771 6.3 The NLRI field in the UPDATE message is checked for
     syntactic validity.  If the field is syntactically incorrect,
     then the Error Subcode is set to Invalid Network Field. */
  for (; pnt < lim; pnt += psize)
    {
      /* Clear prefix structure. */
      memset (&p, 0, sizeof (struct prefix));

      if (addpath_encoded)
        {

          /* When packet overflow occurs return immediately. */
          if (pnt + BGP_ADDPATH_ID_LEN > lim)
            return -1;

          addpath_id = ntohl(*((uint32_t*) pnt));
          pnt += BGP_ADDPATH_ID_LEN;
        }

      /* Fetch prefix length. */
      p.prefixlen = *pnt++;
      /* afi/safi validity already verified by caller, bgp_update_receive */
      p.family = afi2family (afi);

      /* Prefix length check. */
      if (p.prefixlen > prefix_blen (&p) * 8)
        {
          zlog_err("%s [Error] Update packet error (wrong perfix length %d for afi %u)",
                   peer->host, p.prefixlen, packet->afi);
          return -1;
        }

      /* Packet size overflow check. */
      psize = PSIZE (p.prefixlen);

      /* When packet overflow occur return immediately. */
      if (pnt + psize > lim)
        {
          zlog_err("%s [Error] Update packet error (prefix length %d overflows packet)",
                   peer->host, p.prefixlen);
          return -1;
        }

      /* Defensive coding, double-check the psize fits in a struct prefix */
      if (psize > (ssize_t) sizeof(p.u))
        {
          zlog_err("%s [Error] Update packet error (prefix length %d too large for prefix storage %zu)",
                   peer->host, p.prefixlen, sizeof(p.u));
          return -1;
        }

      /* Fetch prefix from NLRI packet. */
      memcpy (&p.u.prefix, pnt, psize);

      /* Check address. */
      if (afi == AFI_IP && safi == SAFI_UNICAST)
	{
	  if (IN_CLASSD (ntohl (p.u.prefix4.s_addr)))
	    {
	      /* From RFC4271 Section 6.3:
	       *
	       * If a prefix in the NLRI field is semantically incorrect
	       * (e.g., an unexpected multicast IP address), an error SHOULD
	       * be logged locally, and the prefix SHOULD be ignored.
	        */
	      zlog_err ("%s: IPv4 unicast NLRI is multicast address %s, ignoring",
	                peer->host, inet_ntoa (p.u.prefix4));
	      continue;
	    }
	}

      /* Check address. */
      if (afi == AFI_IP6 && safi == SAFI_UNICAST)
	{
	  if (IN6_IS_ADDR_LINKLOCAL (&p.u.prefix6))
	    {
	      char buf[BUFSIZ];

	      zlog_err ("%s: IPv6 unicast NLRI is link-local address %s, ignoring",
	                peer->host, inet_ntop (AF_INET6, &p.u.prefix6, buf, BUFSIZ));

	      continue;
	    }
	  if (IN6_IS_ADDR_MULTICAST (&p.u.prefix6))
	    {
	      char buf[BUFSIZ];

	      zlog_err ("%s: IPv6 unicast NLRI is multicast address %s, ignoring",
	                peer->host, inet_ntop (AF_INET6, &p.u.prefix6, buf, BUFSIZ));

	      continue;
	    }
	}

      /* Normal process. */
      if (attr)
	ret = bgp_update (peer, &p, addpath_id, attr, afi, safi,
			  ZEBRA_ROUTE_BGP, BGP_ROUTE_NORMAL, NULL, NULL, 0, NULL);
      else
	ret = bgp_withdraw (peer, &p, addpath_id, attr, afi, safi,
			    ZEBRA_ROUTE_BGP, BGP_ROUTE_NORMAL, NULL, NULL, NULL);

      /* Address family configuration mismatch or maximum-prefix count
         overflow. */
      if (ret < 0)
	return -1;
    }

  /* Packet length consistency check. */
  if (pnt != lim)
    {
      zlog_err ("%s [Error] Update packet error (prefix length mismatch with total length)",
                peer->host);
      return -1;
    }

  return 0;
}

static struct bgp_static *
bgp_static_new (void)
{
  return XCALLOC (MTYPE_BGP_STATIC, sizeof (struct bgp_static));
}

static void
bgp_static_free (struct bgp_static *bgp_static)
{
  if (bgp_static->rmap.name)
    XFREE(MTYPE_ROUTE_MAP_NAME, bgp_static->rmap.name);
  if(bgp_static->eth_s_id)
    XFREE(MTYPE_ATTR, bgp_static->eth_s_id);
  XFREE (MTYPE_BGP_STATIC, bgp_static);
}

void
bgp_static_update (struct bgp *bgp, struct prefix *p,
                   struct bgp_static *bgp_static, afi_t afi, safi_t safi)
{
  struct bgp_node *rn;
  struct bgp_info *ri;
  struct bgp_info *new;
  struct bgp_info info;
  struct attr attr;
  struct attr *attr_new;
  int ret;
#if ENABLE_BGP_VNC
  int vnc_implicit_withdraw = 0;
#endif

  assert (bgp_static);
  if (!bgp_static)
    return;

  rn = bgp_afi_node_get (bgp->rib[afi][safi], afi, safi, p, NULL);

  bgp_attr_default_set (&attr, BGP_ORIGIN_IGP);
  
  attr.nexthop = bgp_static->igpnexthop;
  attr.med = bgp_static->igpmetric;
  attr.flag |= ATTR_FLAG_BIT (BGP_ATTR_MULTI_EXIT_DISC);

  if (bgp_static->atomic)
    attr.flag |= ATTR_FLAG_BIT (BGP_ATTR_ATOMIC_AGGREGATE);

  /* Store label index, if required. */
  if (bgp_static->label_index != BGP_INVALID_LABEL_INDEX)
    {
      (bgp_attr_extra_get (&attr))->label_index = bgp_static->label_index;
      attr.flag |= ATTR_FLAG_BIT (BGP_ATTR_PREFIX_SID);
    }

  /* Apply route-map. */
  if (bgp_static->rmap.name)
    {
      struct attr attr_tmp = attr;
      info.peer = bgp->peer_self;
      info.attr = &attr_tmp;

      SET_FLAG (bgp->peer_self->rmap_type, PEER_RMAP_TYPE_NETWORK);

      ret = route_map_apply (bgp_static->rmap.map, p, RMAP_BGP, &info);

      bgp->peer_self->rmap_type = 0;

      if (ret == RMAP_DENYMATCH)
	{    
	  /* Free uninterned attribute. */
	  bgp_attr_flush (&attr_tmp);

	  /* Unintern original. */
	  aspath_unintern (&attr.aspath);
	  bgp_attr_extra_free (&attr);
	  bgp_static_withdraw (bgp, p, afi, safi);
	  return;
	}
      attr_new = bgp_attr_intern (&attr_tmp);
    }
  else
    attr_new = bgp_attr_intern (&attr);

  for (ri = rn->info; ri; ri = ri->next)
    if (ri->peer == bgp->peer_self && ri->type == ZEBRA_ROUTE_BGP
	&& ri->sub_type == BGP_ROUTE_STATIC)
      break;

  if (ri)
    {
      if (attrhash_cmp (ri->attr, attr_new) &&
	  !CHECK_FLAG(ri->flags, BGP_INFO_REMOVED) &&
	  !bgp_flag_check(bgp, BGP_FLAG_FORCE_STATIC_PROCESS))
	{
	  bgp_unlock_node (rn);
	  bgp_attr_unintern (&attr_new);
	  aspath_unintern (&attr.aspath);
	  bgp_attr_extra_free (&attr);
	  return;
	}
      else
	{
	  /* The attribute is changed. */
	  bgp_info_set_flag (rn, ri, BGP_INFO_ATTR_CHANGED);

	  /* Rewrite BGP route information. */
	  if (CHECK_FLAG(ri->flags, BGP_INFO_REMOVED))
	    bgp_info_restore(rn, ri);
	  else
	    bgp_aggregate_decrement (bgp, p, ri, afi, safi);
#if ENABLE_BGP_VNC
          if ((afi == AFI_IP || afi == AFI_IP6) && (safi == SAFI_UNICAST)) 
            {
              if (CHECK_FLAG (ri->flags, BGP_INFO_SELECTED)) 
                {
                  /*
                   * Implicit withdraw case.
                   * We have to do this before ri is changed
                   */
                  ++vnc_implicit_withdraw;
                  vnc_import_bgp_del_route(bgp, p, ri);
                  vnc_import_bgp_exterior_del_route(bgp, p, ri);
                }
            }
#endif
	  bgp_attr_unintern (&ri->attr);
	  ri->attr = attr_new;
	  ri->uptime = bgp_clock ();
#if ENABLE_BGP_VNC
          if ((afi == AFI_IP || afi == AFI_IP6) && (safi == SAFI_UNICAST)) 
            {
              if (vnc_implicit_withdraw) 
                {
                  vnc_import_bgp_add_route(bgp, p, ri);
                  vnc_import_bgp_exterior_add_route(bgp, p, ri);
                }
            }
#endif

	  /* Nexthop reachability check. */
         if (bgp_flag_check (bgp, BGP_FLAG_IMPORT_CHECK) &&
             (safi == SAFI_UNICAST || safi == SAFI_LABELED_UNICAST))
	    {
	      if (bgp_find_or_add_nexthop (bgp, afi, ri, NULL, 0))
		bgp_info_set_flag (rn, ri, BGP_INFO_VALID);
	      else
		{
		  if (BGP_DEBUG(nht, NHT))
		    {
		      char buf1[INET6_ADDRSTRLEN];
		      inet_ntop(p->family, &p->u.prefix, buf1,
				INET6_ADDRSTRLEN);
		      zlog_debug("%s(%s): Route not in table, not advertising",
				 __FUNCTION__, buf1);
		    }
		  bgp_info_unset_flag (rn, ri, BGP_INFO_VALID);
		}
	    }
	  else
	    {
	      /* Delete the NHT structure if any, if we're toggling between
	       * enabling/disabling import check. We deregister the route
	       * from NHT to avoid overloading NHT and the process interaction
	       */
	      bgp_unlink_nexthop(ri);
	      bgp_info_set_flag (rn, ri, BGP_INFO_VALID);
	    }
	  /* Process change. */
	  bgp_aggregate_increment (bgp, p, ri, afi, safi);
	  bgp_process (bgp, rn, afi, safi);
	  bgp_unlock_node (rn);
	  aspath_unintern (&attr.aspath);
	  bgp_attr_extra_free (&attr);
	  return;
	}
    }

  /* Make new BGP info. */
  new = info_make(ZEBRA_ROUTE_BGP, BGP_ROUTE_STATIC, 0, bgp->peer_self, attr_new,
		  rn);
  /* Nexthop reachability check. */
  if (bgp_flag_check (bgp, BGP_FLAG_IMPORT_CHECK) &&
      (safi == SAFI_UNICAST || safi == SAFI_LABELED_UNICAST))
    {
      if (bgp_find_or_add_nexthop (bgp, afi, new, NULL, 0))
	bgp_info_set_flag (rn, new, BGP_INFO_VALID);
      else
	{
	  if (BGP_DEBUG(nht, NHT))
	    {
	      char buf1[INET6_ADDRSTRLEN];
	      inet_ntop(p->family, &p->u.prefix, buf1,
			INET6_ADDRSTRLEN);
	      zlog_debug("%s(%s): Route not in table, not advertising",
			 __FUNCTION__, buf1);
	    }
	  bgp_info_unset_flag (rn, new, BGP_INFO_VALID);
	}
    }
  else
    {
      /* Delete the NHT structure if any, if we're toggling between
       * enabling/disabling import check. We deregister the route
       * from NHT to avoid overloading NHT and the process interaction
       */
      bgp_unlink_nexthop(new);

      bgp_info_set_flag (rn, new, BGP_INFO_VALID);
    }

  /* Aggregate address increment. */
  bgp_aggregate_increment (bgp, p, new, afi, safi);
  
  /* Register new BGP information. */
  bgp_info_add (rn, new);
  
  /* route_node_get lock */
  bgp_unlock_node (rn);
  
  /* Process change. */
  bgp_process (bgp, rn, afi, safi);

  /* Unintern original. */
  aspath_unintern (&attr.aspath);
  bgp_attr_extra_free (&attr);
}

void
bgp_static_withdraw (struct bgp *bgp, struct prefix *p, afi_t afi,
		     safi_t safi)
{
  struct bgp_node *rn;
  struct bgp_info *ri;

  rn = bgp_afi_node_get (bgp->rib[afi][safi], afi, safi, p, NULL);

  /* Check selected route and self inserted route. */
  for (ri = rn->info; ri; ri = ri->next)
    if (ri->peer == bgp->peer_self 
	&& ri->type == ZEBRA_ROUTE_BGP
	&& ri->sub_type == BGP_ROUTE_STATIC)
      break;

  /* Withdraw static BGP route from routing table. */
  if (ri)
    {
      bgp_aggregate_decrement (bgp, p, ri, afi, safi);
      bgp_unlink_nexthop(ri);
      bgp_info_delete (rn, ri);
      bgp_process (bgp, rn, afi, safi);
    }

  /* Unlock bgp_node_lookup. */
  bgp_unlock_node (rn);
}

/*
 * Used for SAFI_MPLS_VPN and SAFI_ENCAP
 */
static void
bgp_static_withdraw_safi (struct bgp *bgp, struct prefix *p, afi_t afi,
                          safi_t safi, struct prefix_rd *prd)
{
  struct bgp_node *rn;
  struct bgp_info *ri;

  rn = bgp_afi_node_get (bgp->rib[afi][safi], afi, safi, p, prd);

  /* Check selected route and self inserted route. */
  for (ri = rn->info; ri; ri = ri->next)
    if (ri->peer == bgp->peer_self 
	&& ri->type == ZEBRA_ROUTE_BGP
	&& ri->sub_type == BGP_ROUTE_STATIC)
      break;

  /* Withdraw static BGP route from routing table. */
  if (ri)
    {
#if ENABLE_BGP_VNC
	rfapiProcessWithdraw(
	    ri->peer,
	    NULL,
	    p,
	    prd,
	    ri->attr,
	    afi,
	    safi,
	    ri->type,
	    1);		/* Kill, since it is an administrative change */
#endif
      bgp_aggregate_decrement (bgp, p, ri, afi, safi);
      bgp_info_delete (rn, ri);
      bgp_process (bgp, rn, afi, safi);
    }

  /* Unlock bgp_node_lookup. */
  bgp_unlock_node (rn);
}

static void
bgp_static_update_safi (struct bgp *bgp, struct prefix *p,
                        struct bgp_static *bgp_static, afi_t afi, safi_t safi)
{
  struct bgp_node *rn;
  struct bgp_info *new;
  struct attr *attr_new;
  struct attr attr = { 0 };
  struct bgp_info *ri;
#if ENABLE_BGP_VNC
  mpls_label_t label = 0;
#endif
  union gw_addr add;

  assert (bgp_static);

  rn = bgp_afi_node_get (bgp->rib[afi][safi], afi, safi, p, &bgp_static->prd);

  bgp_attr_default_set (&attr, BGP_ORIGIN_IGP);

  attr.nexthop = bgp_static->igpnexthop;
  attr.med = bgp_static->igpmetric;
  attr.flag |= ATTR_FLAG_BIT (BGP_ATTR_MULTI_EXIT_DISC);

  if ((safi == SAFI_EVPN) || (safi == SAFI_MPLS_VPN) || (safi == SAFI_ENCAP))
    {
      if (afi == AFI_IP)
        {
          bgp_attr_extra_get (&attr)->mp_nexthop_global_in = bgp_static->igpnexthop;
          bgp_attr_extra_get (&attr)->mp_nexthop_len = IPV4_MAX_BYTELEN;
        }
    }
  if(afi == AFI_L2VPN)
    {
      if (bgp_static->gatewayIp.family == AF_INET)
        add.ipv4.s_addr = bgp_static->gatewayIp.u.prefix4.s_addr;
      else if (bgp_static->gatewayIp.family == AF_INET6)
        memcpy( &(add.ipv6), &(bgp_static->gatewayIp.u.prefix6), sizeof (struct in6_addr));
      overlay_index_update(&attr, bgp_static->eth_s_id, &add);
      if (bgp_static->encap_tunneltype == BGP_ENCAP_TYPE_VXLAN)
        {
          struct bgp_encap_type_vxlan bet;
          memset(&bet, 0, sizeof(struct bgp_encap_type_vxlan));
          bet.vnid = p->u.prefix_evpn.eth_tag;
          bgp_encap_type_vxlan_to_tlv(&bet, &attr);
        }
      if (bgp_static->router_mac)
        {
          bgp_add_routermac_ecom (&attr, bgp_static->router_mac);
        }
    }
  /* Apply route-map. */
  if (bgp_static->rmap.name)
    {
      struct attr attr_tmp = attr;
      struct bgp_info info;
      int ret;

      info.peer = bgp->peer_self;
      info.attr = &attr_tmp;

      SET_FLAG (bgp->peer_self->rmap_type, PEER_RMAP_TYPE_NETWORK);

      ret = route_map_apply (bgp_static->rmap.map, p, RMAP_BGP, &info);

      bgp->peer_self->rmap_type = 0;

      if (ret == RMAP_DENYMATCH)
        {
          /* Free uninterned attribute. */
          bgp_attr_flush (&attr_tmp);

          /* Unintern original. */
          aspath_unintern (&attr.aspath);
          bgp_attr_extra_free (&attr);
          bgp_static_withdraw_safi (bgp, p, afi, safi, &bgp_static->prd);
          return;
        }

      attr_new = bgp_attr_intern (&attr_tmp);
    }
  else
    {
      attr_new = bgp_attr_intern (&attr);
    }

  for (ri = rn->info; ri; ri = ri->next)
    if (ri->peer == bgp->peer_self && ri->type == ZEBRA_ROUTE_BGP
        && ri->sub_type == BGP_ROUTE_STATIC)
      break;

  if (ri)
    {
      union gw_addr add;
      memset(&add, 0, sizeof(union gw_addr));
      if (attrhash_cmp (ri->attr, attr_new) &&
          overlay_index_equal(afi, ri, bgp_static->eth_s_id, &add) &&
          !CHECK_FLAG(ri->flags, BGP_INFO_REMOVED))
        {
          bgp_unlock_node (rn);
          bgp_attr_unintern (&attr_new);
          aspath_unintern (&attr.aspath);
          bgp_attr_extra_free (&attr);
          return;
        }
      else
        {
          /* The attribute is changed. */
          bgp_info_set_flag (rn, ri, BGP_INFO_ATTR_CHANGED);

          /* Rewrite BGP route information. */
          if (CHECK_FLAG(ri->flags, BGP_INFO_REMOVED))
            bgp_info_restore(rn, ri);
          else
            bgp_aggregate_decrement (bgp, p, ri, afi, safi);
          bgp_attr_unintern (&ri->attr);
          ri->attr = attr_new;
          ri->uptime = bgp_clock ();
#if ENABLE_BGP_VNC
          if (ri->extra)
              label = decode_label (&ri->extra->label);
#endif

          /* Process change. */
          bgp_aggregate_increment (bgp, p, ri, afi, safi);
          bgp_process (bgp, rn, afi, safi);
#if ENABLE_BGP_VNC
          rfapiProcessUpdate(ri->peer, NULL, p, &bgp_static->prd,
                             ri->attr, afi, safi, 
                             ri->type, ri->sub_type, &label);
#endif
          bgp_unlock_node (rn);
          aspath_unintern (&attr.aspath);
          bgp_attr_extra_free (&attr);
          return;
        }
    }


  /* Make new BGP info. */
  new = info_make(ZEBRA_ROUTE_BGP, BGP_ROUTE_STATIC, 0, bgp->peer_self, attr_new,
		  rn);
  SET_FLAG (new->flags, BGP_INFO_VALID);
  new->extra = bgp_info_extra_new();
  new->extra->label = bgp_static->label;
#if ENABLE_BGP_VNC
  label = decode_label (&bgp_static->label);
#endif

  /* Aggregate address increment. */
  bgp_aggregate_increment (bgp, p, new, afi, safi);

  /* Register new BGP information. */
  bgp_info_add (rn, new);
  /* route_node_get lock */
  bgp_unlock_node (rn);

  /* Process change. */
  bgp_process (bgp, rn, afi, safi);

#if ENABLE_BGP_VNC
  rfapiProcessUpdate(new->peer, NULL, p, &bgp_static->prd,
                     new->attr, afi, safi, 
                     new->type, new->sub_type, &label);
#endif

  /* Unintern original. */
  aspath_unintern (&attr.aspath);
  bgp_attr_extra_free (&attr);
}

/* Configure static BGP network.  When user don't run zebra, static
   route should be installed as valid.  */
static int
bgp_static_set (struct vty *vty, const char *ip_str, 
                afi_t afi, safi_t safi, const char *rmap, int backdoor,
                u_int32_t label_index)
{
  VTY_DECLVAR_CONTEXT(bgp, bgp);
  int ret;
  struct prefix p;
  struct bgp_static *bgp_static;
  struct bgp_node *rn;
  u_char need_update = 0;

  /* Convert IP prefix string to struct prefix. */
  ret = str2prefix (ip_str, &p);
  if (! ret)
    {
      vty_out (vty, "%% Malformed prefix%s", VTY_NEWLINE);
      return CMD_WARNING;
    }
  if (afi == AFI_IP6 && IN6_IS_ADDR_LINKLOCAL (&p.u.prefix6))
    {
      vty_out (vty, "%% Malformed prefix (link-local address)%s",
	       VTY_NEWLINE);
      return CMD_WARNING;
    }

  apply_mask (&p);

  /* Set BGP static route configuration. */
  rn = bgp_node_get (bgp->route[afi][safi], &p);

  if (rn->info)
    {
      /* Configuration change. */
      bgp_static = rn->info;

      /* Label index cannot be changed. */
      if (bgp_static->label_index != label_index)
        {
          vty_out (vty, "%% Label index cannot be changed%s", VTY_NEWLINE);
          return CMD_WARNING;
        }

      /* Check previous routes are installed into BGP.  */
      if (bgp_static->valid && bgp_static->backdoor != backdoor)
        need_update = 1;
      
      bgp_static->backdoor = backdoor;
      
      if (rmap)
	{
	  if (bgp_static->rmap.name)
	    XFREE(MTYPE_ROUTE_MAP_NAME, bgp_static->rmap.name);
	  bgp_static->rmap.name = XSTRDUP(MTYPE_ROUTE_MAP_NAME, rmap);
	  bgp_static->rmap.map = route_map_lookup_by_name (rmap);
	}
      else
	{
	  if (bgp_static->rmap.name)
	    XFREE(MTYPE_ROUTE_MAP_NAME, bgp_static->rmap.name);
	  bgp_static->rmap.name = NULL;
	  bgp_static->rmap.map = NULL;
	  bgp_static->valid = 0;
	}
      bgp_unlock_node (rn);
    }
  else
    {
      /* New configuration. */
      bgp_static = bgp_static_new ();
      bgp_static->backdoor = backdoor;
      bgp_static->valid = 0;
      bgp_static->igpmetric = 0;
      bgp_static->igpnexthop.s_addr = 0;
      bgp_static->label_index = label_index;
      
      if (rmap)
	{
	  if (bgp_static->rmap.name)
	    XFREE(MTYPE_ROUTE_MAP_NAME, bgp_static->rmap.name);
	  bgp_static->rmap.name = XSTRDUP(MTYPE_ROUTE_MAP_NAME, rmap);
	  bgp_static->rmap.map = route_map_lookup_by_name (rmap);
	}
      rn->info = bgp_static;
    }

  bgp_static->valid = 1;
  if (need_update)
    bgp_static_withdraw (bgp, &p, afi, safi);

  if (! bgp_static->backdoor)
    bgp_static_update (bgp, &p, bgp_static, afi, safi);

  return CMD_SUCCESS;
}

/* Configure static BGP network. */
static int
bgp_static_unset (struct vty *vty, const char *ip_str,
		  afi_t afi, safi_t safi)
{
  VTY_DECLVAR_CONTEXT(bgp, bgp);
  int ret;
  struct prefix p;
  struct bgp_static *bgp_static;
  struct bgp_node *rn;

  /* Convert IP prefix string to struct prefix. */
  ret = str2prefix (ip_str, &p);
  if (! ret)
    {
      vty_out (vty, "%% Malformed prefix%s", VTY_NEWLINE);
      return CMD_WARNING;
    }
  if (afi == AFI_IP6 && IN6_IS_ADDR_LINKLOCAL (&p.u.prefix6))
    {
      vty_out (vty, "%% Malformed prefix (link-local address)%s",
	       VTY_NEWLINE);
      return CMD_WARNING;
    }

  apply_mask (&p);

  rn = bgp_node_lookup (bgp->route[afi][safi], &p);
  if (! rn)
    {
      vty_out (vty, "%% Can't find specified static route configuration.%s",
	       VTY_NEWLINE);
      return CMD_WARNING;
    }

  bgp_static = rn->info;
  
  /* Update BGP RIB. */
  if (! bgp_static->backdoor)
    bgp_static_withdraw (bgp, &p, afi, safi);

  /* Clear configuration. */
  bgp_static_free (bgp_static);
  rn->info = NULL;
  bgp_unlock_node (rn);
  bgp_unlock_node (rn);

  return CMD_SUCCESS;
}

void
bgp_static_add (struct bgp *bgp)
{
  afi_t afi;
  safi_t safi;
  struct bgp_node *rn;
  struct bgp_node *rm;
  struct bgp_table *table;
  struct bgp_static *bgp_static;

  for (afi = AFI_IP; afi < AFI_MAX; afi++)
    for (safi = SAFI_UNICAST; safi < SAFI_MAX; safi++)
      for (rn = bgp_table_top (bgp->route[afi][safi]); rn; rn = bgp_route_next (rn))
	if (rn->info != NULL)
	  {      
	    if ((safi == SAFI_MPLS_VPN) || (safi == SAFI_ENCAP) || (safi == SAFI_EVPN))
	      {
		table = rn->info;

		for (rm = bgp_table_top (table); rm; rm = bgp_route_next (rm))
		  {
		    bgp_static = rm->info;
                    bgp_static_update_safi (bgp, &rm->p, bgp_static, afi, safi);
		  }
	      }
	    else
	      {
		bgp_static_update (bgp, &rn->p, rn->info, afi, safi);
	      }
	  }
}

/* Called from bgp_delete().  Delete all static routes from the BGP
   instance. */
void
bgp_static_delete (struct bgp *bgp)
{
  afi_t afi;
  safi_t safi;
  struct bgp_node *rn;
  struct bgp_node *rm;
  struct bgp_table *table;
  struct bgp_static *bgp_static;

  for (afi = AFI_IP; afi < AFI_MAX; afi++)
    for (safi = SAFI_UNICAST; safi < SAFI_MAX; safi++)
      for (rn = bgp_table_top (bgp->route[afi][safi]); rn; rn = bgp_route_next (rn))
	if (rn->info != NULL)
	  {      
	    if ((safi == SAFI_MPLS_VPN) || (safi == SAFI_ENCAP) || (safi == SAFI_EVPN))
	      {
		table = rn->info;

		for (rm = bgp_table_top (table); rm; rm = bgp_route_next (rm))
		  {
		    bgp_static = rm->info;
		    bgp_static_withdraw_safi (bgp, &rm->p,
					       AFI_IP, safi,
					       (struct prefix_rd *)&rn->p);
		    bgp_static_free (bgp_static);
		    rn->info = NULL;
		    bgp_unlock_node (rn);
		  }
	      }
	    else
	      {
		bgp_static = rn->info;
		bgp_static_withdraw (bgp, &rn->p, afi, safi);
		bgp_static_free (bgp_static);
		rn->info = NULL;
		bgp_unlock_node (rn);
	      }
	  }
}

void
bgp_static_redo_import_check (struct bgp *bgp)
{
  afi_t afi;
  safi_t safi;
  struct bgp_node *rn;
  struct bgp_node *rm;
  struct bgp_table *table;
  struct bgp_static *bgp_static;

  /* Use this flag to force reprocessing of the route */
  bgp_flag_set(bgp, BGP_FLAG_FORCE_STATIC_PROCESS);
  for (afi = AFI_IP; afi < AFI_MAX; afi++)
    for (safi = SAFI_UNICAST; safi < SAFI_MAX; safi++)
      for (rn = bgp_table_top (bgp->route[afi][safi]); rn; rn = bgp_route_next (rn))
	if (rn->info != NULL)
	  {
	    if ((safi == SAFI_MPLS_VPN) || (safi == SAFI_ENCAP) || (safi == SAFI_EVPN))
	      {
		table = rn->info;

		for (rm = bgp_table_top (table); rm; rm = bgp_route_next (rm))
		  {
		    bgp_static = rm->info;
		    bgp_static_update_safi (bgp, &rm->p, bgp_static, afi, safi);
		  }
	      }
	    else
	      {
		bgp_static = rn->info;
		bgp_static_update (bgp, &rn->p, bgp_static, afi, safi);
	      }
	  }
  bgp_flag_unset(bgp, BGP_FLAG_FORCE_STATIC_PROCESS);
}

static void
bgp_purge_af_static_redist_routes (struct bgp *bgp, afi_t afi, safi_t safi)
{
  struct bgp_table *table;
  struct bgp_node *rn;
  struct bgp_info *ri;

  table = bgp->rib[afi][safi];
  for (rn = bgp_table_top (table); rn; rn = bgp_route_next (rn))
    {
      for (ri = rn->info; ri; ri = ri->next)
        {
          if (ri->peer == bgp->peer_self &&
              ((ri->type == ZEBRA_ROUTE_BGP &&
                ri->sub_type == BGP_ROUTE_STATIC) ||
               (ri->type != ZEBRA_ROUTE_BGP &&
                ri->sub_type == BGP_ROUTE_REDISTRIBUTE)))
            {
              bgp_aggregate_decrement (bgp, &rn->p, ri, afi, safi);
              bgp_unlink_nexthop(ri);
              bgp_info_delete (rn, ri);
              bgp_process (bgp, rn, afi, safi);
            }
        }
    }
}

/*
 * Purge all networks and redistributed routes from routing table.
 * Invoked upon the instance going down.
 */
void
bgp_purge_static_redist_routes (struct bgp *bgp)
{
  afi_t afi;
  safi_t safi;

  for (afi = AFI_IP; afi < AFI_MAX; afi++)
    for (safi = SAFI_UNICAST; safi < SAFI_MAX; safi++)
      bgp_purge_af_static_redist_routes (bgp, afi, safi);
}

/*
 * gpz 110624
 * Currently this is used to set static routes for VPN and ENCAP.
 * I think it can probably be factored with bgp_static_set.
 */
int
bgp_static_set_safi (afi_t afi, safi_t safi, struct vty *vty, const char *ip_str,
                     const char *rd_str, const char *label_str,
                     const char *rmap_str, int evpn_type, const char *esi, const char *gwip,
                     const char *ethtag, const char *routermac)
{
  VTY_DECLVAR_CONTEXT(bgp, bgp);
  int ret;
  struct prefix p;
  struct prefix_rd prd;
  struct bgp_node *prn;
  struct bgp_node *rn;
  struct bgp_table *table;
  struct bgp_static *bgp_static;
  mpls_label_t label = MPLS_INVALID_LABEL;
  struct prefix gw_ip;

  /* validate ip prefix */
  ret = str2prefix (ip_str, &p);
  if (! ret)
    {
      vty_out (vty, "%% Malformed prefix%s", VTY_NEWLINE);
      return CMD_WARNING;
    }
  apply_mask (&p);
  if ( (afi == AFI_L2VPN) &&
       (bgp_build_evpn_prefix ( evpn_type, ethtag!=NULL?atol(ethtag):0, &p)))
    {
      vty_out (vty, "%% L2VPN prefix could not be forged%s", VTY_NEWLINE);
      return CMD_WARNING;
    }

  ret = str2prefix_rd (rd_str, &prd);
  if (! ret)
    {
      vty_out (vty, "%% Malformed rd%s", VTY_NEWLINE);
      return CMD_WARNING;
    }

  if (label_str)
    {
      unsigned long label_val;
      VTY_GET_INTEGER_RANGE("Label", label_val, label_str, 0, 16777215);
      encode_label (label_val, &label);
    }

  if (safi == SAFI_EVPN)
    {
      if( esi && str2esi (esi, NULL) == 0)
        {
          vty_out (vty, "%% Malformed ESI%s", VTY_NEWLINE);
          return CMD_WARNING;
        }
      if( routermac && prefix_str2mac (routermac, NULL) == 0)
        {
          vty_out (vty, "%% Malformed Router MAC%s", VTY_NEWLINE);
          return CMD_WARNING;
        }
      if (gwip)
        {
          memset (&gw_ip, 0, sizeof (struct prefix));
          ret = str2prefix (gwip, &gw_ip);
          if (! ret)
            {
              vty_out (vty, "%% Malformed GatewayIp%s", VTY_NEWLINE);
              return CMD_WARNING;
            }
          if((gw_ip.family == AF_INET &&  (p.u.prefix_evpn.flags & IP_PREFIX_V6))
             || (gw_ip.family == AF_INET6 &&  (p.u.prefix_evpn.flags & IP_PREFIX_V4)))
            {
              vty_out (vty, "%% GatewayIp family differs with IP prefix%s", VTY_NEWLINE);
              return CMD_WARNING;
            }
        }
    }
  prn = bgp_node_get (bgp->route[afi][safi],
			(struct prefix *)&prd);
  if (prn->info == NULL)
    prn->info = bgp_table_init (afi, safi);
  else
    bgp_unlock_node (prn);
  table = prn->info;

  rn = bgp_node_get (table, &p);

  if (rn->info)
    {
      vty_out (vty, "%% Same network configuration exists%s", VTY_NEWLINE);
      bgp_unlock_node (rn);
    }
  else
    {
      /* New configuration. */
      bgp_static = bgp_static_new ();
      bgp_static->backdoor = 0;
      bgp_static->valid = 0;
      bgp_static->igpmetric = 0;
      bgp_static->igpnexthop.s_addr = 0;
      bgp_static->label = label;
      bgp_static->prd = prd;

      if (rmap_str)
	{
	  if (bgp_static->rmap.name)
	    XFREE(MTYPE_ROUTE_MAP_NAME, bgp_static->rmap.name);
	  bgp_static->rmap.name = XSTRDUP(MTYPE_ROUTE_MAP_NAME, rmap_str);
	  bgp_static->rmap.map = route_map_lookup_by_name (rmap_str);
	}

      if (safi == SAFI_EVPN)
        {
          if(esi)
            {
              bgp_static->eth_s_id = XCALLOC (MTYPE_ATTR, sizeof(struct eth_segment_id));
              str2esi (esi, bgp_static->eth_s_id);
            }
          if( routermac)
            {
              bgp_static->router_mac = XCALLOC (MTYPE_ATTR, ETHER_ADDR_LEN+1);
              prefix_str2mac (routermac, bgp_static->router_mac);
            }
          if (gwip)
            prefix_copy (&bgp_static->gatewayIp, &gw_ip);
        }
      rn->info = bgp_static;

      bgp_static->valid = 1;
      bgp_static_update_safi (bgp, &p, bgp_static, afi, safi);
    }

  return CMD_SUCCESS;
}

/* Configure static BGP network. */
int
bgp_static_unset_safi(afi_t afi, safi_t safi, struct vty *vty, const char *ip_str,
                      const char *rd_str, const char *label_str,
                      int evpn_type, const char *esi, const char *gwip, const char *ethtag)
{
  VTY_DECLVAR_CONTEXT(bgp, bgp);
  int ret;
  struct prefix p;
  struct prefix_rd prd;
  struct bgp_node *prn;
  struct bgp_node *rn;
  struct bgp_table *table;
  struct bgp_static *bgp_static;
  mpls_label_t label = MPLS_INVALID_LABEL;

  /* Convert IP prefix string to struct prefix. */
  ret = str2prefix (ip_str, &p);
  if (! ret)
    {
      vty_out (vty, "%% Malformed prefix%s", VTY_NEWLINE);
      return CMD_WARNING;
    }
  apply_mask (&p);
  if ( (afi == AFI_L2VPN) &&
       (bgp_build_evpn_prefix ( evpn_type, ethtag!=NULL?atol(ethtag):0, &p)))
    {
      vty_out (vty, "%% L2VPN prefix could not be forged%s", VTY_NEWLINE);
      return CMD_WARNING;
    }
  ret = str2prefix_rd (rd_str, &prd);
  if (! ret)
    {
      vty_out (vty, "%% Malformed rd%s", VTY_NEWLINE);
      return CMD_WARNING;
    }

  if (label_str)
    {
      unsigned long label_val;
      VTY_GET_INTEGER_RANGE("Label", label_val, label_str, 0, MPLS_LABEL_MAX);
      encode_label (label_val, &label);
    }

  prn = bgp_node_get (bgp->route[afi][safi],
			(struct prefix *)&prd);
  if (prn->info == NULL)
    prn->info = bgp_table_init (afi, safi);
  else
    bgp_unlock_node (prn);
  table = prn->info;

  rn = bgp_node_lookup (table, &p);

  if (rn)
    {
      bgp_static_withdraw_safi (bgp, &p, afi, safi, &prd);

      bgp_static = rn->info;
      bgp_static_free (bgp_static);
      rn->info = NULL;
      bgp_unlock_node (rn);
      bgp_unlock_node (rn);
    }
  else
    vty_out (vty, "%% Can't find the route%s", VTY_NEWLINE);

  return CMD_SUCCESS;
}

static int
bgp_table_map_set (struct vty *vty, afi_t afi, safi_t safi,
                   const char *rmap_name)
{
  VTY_DECLVAR_CONTEXT(bgp, bgp);
  struct bgp_rmap *rmap;

  rmap = &bgp->table_map[afi][safi];
  if (rmap_name)
    {
      if (rmap->name)
        XFREE(MTYPE_ROUTE_MAP_NAME, rmap->name);
      rmap->name = XSTRDUP(MTYPE_ROUTE_MAP_NAME, rmap_name);
      rmap->map = route_map_lookup_by_name (rmap_name);
    }
  else
    {
      if (rmap->name)
        XFREE(MTYPE_ROUTE_MAP_NAME, rmap->name);
      rmap->name = NULL;
      rmap->map = NULL;
    }

  bgp_zebra_announce_table(bgp, afi, safi);

  return CMD_SUCCESS;
}

static int
bgp_table_map_unset (struct vty *vty, afi_t afi, safi_t safi,
                     const char *rmap_name)
{
  VTY_DECLVAR_CONTEXT(bgp, bgp);
  struct bgp_rmap *rmap;

  rmap = &bgp->table_map[afi][safi];
  if (rmap->name)
    XFREE(MTYPE_ROUTE_MAP_NAME, rmap->name);
  rmap->name = NULL;
  rmap->map = NULL;

  bgp_zebra_announce_table(bgp, afi, safi);

  return CMD_SUCCESS;
}

int
bgp_config_write_table_map (struct vty *vty, struct bgp *bgp, afi_t afi,
			   safi_t safi, int *write)
{
  if (bgp->table_map[afi][safi].name)
    {
      bgp_config_write_family_header (vty, afi, safi, write);
      vty_out (vty, "  table-map %s%s",
	       bgp->table_map[afi][safi].name, VTY_NEWLINE);
    }

  return 0;
}

DEFUN (bgp_table_map,
       bgp_table_map_cmd,
       "table-map WORD",
       "BGP table to RIB route download filter\n"
       "Name of the route map\n")
{
  int idx_word = 1;
  return bgp_table_map_set (vty,
             bgp_node_afi (vty), bgp_node_safi (vty), argv[idx_word]->arg);
}
DEFUN (no_bgp_table_map,
       no_bgp_table_map_cmd,
       "no table-map WORD",
       NO_STR
       "BGP table to RIB route download filter\n"
       "Name of the route map\n")
{
  int idx_word = 2;
  return bgp_table_map_unset (vty,
             bgp_node_afi (vty), bgp_node_safi (vty), argv[idx_word]->arg);
}

DEFUN (bgp_network,
       bgp_network_cmd,
       "network A.B.C.D/M",
       "Specify a network to announce via BGP\n"
       "IPv4 prefix\n")
{
  int idx_ipv4_prefixlen = 1;
  return bgp_static_set (vty, argv[idx_ipv4_prefixlen]->arg,
			 AFI_IP, bgp_node_safi (vty), NULL, 0,
                         BGP_INVALID_LABEL_INDEX);
}

DEFUN (bgp_network_route_map,
       bgp_network_route_map_cmd,
       "network A.B.C.D/M route-map WORD",
       "Specify a network to announce via BGP\n"
       "IPv4 prefix\n"
       "Route-map to modify the attributes\n"
       "Name of the route map\n")
{
  int idx_ipv4_prefixlen = 1;
  int idx_word = 3;
  return bgp_static_set (vty, argv[idx_ipv4_prefixlen]->arg,
			 AFI_IP, bgp_node_safi (vty), argv[idx_word]->arg, 0,
                         BGP_INVALID_LABEL_INDEX);
}

DEFUN (bgp_network_backdoor,
       bgp_network_backdoor_cmd,
       "network A.B.C.D/M backdoor",
       "Specify a network to announce via BGP\n"
       "IPv4 prefix\n"
       "Specify a BGP backdoor route\n")
{
  int idx_ipv4_prefixlen = 1;
  return bgp_static_set (vty, argv[idx_ipv4_prefixlen]->arg, AFI_IP, SAFI_UNICAST,
                         NULL, 1, BGP_INVALID_LABEL_INDEX);
}

DEFUN (bgp_network_mask,
       bgp_network_mask_cmd,
       "network A.B.C.D mask A.B.C.D",
       "Specify a network to announce via BGP\n"
       "Network number\n"
       "Network mask\n"
       "Network mask\n")
{
  int idx_ipv4 = 1;
  int idx_ipv4_2 = 3;
  int ret;
  char prefix_str[BUFSIZ];
  
  ret = netmask_str2prefix_str (argv[idx_ipv4]->arg, argv[idx_ipv4_2]->arg, prefix_str);
  if (! ret)
    {
      vty_out (vty, "%% Inconsistent address and mask%s", VTY_NEWLINE);
      return CMD_WARNING;
    }

  return bgp_static_set (vty, prefix_str,
			 AFI_IP, bgp_node_safi (vty), NULL, 0, BGP_INVALID_LABEL_INDEX);
}

DEFUN (bgp_network_mask_route_map,
       bgp_network_mask_route_map_cmd,
       "network A.B.C.D mask A.B.C.D route-map WORD",
       "Specify a network to announce via BGP\n"
       "Network number\n"
       "Network mask\n"
       "Network mask\n"
       "Route-map to modify the attributes\n"
       "Name of the route map\n")
{
  int idx_ipv4 = 1;
  int idx_ipv4_2 = 3;
  int idx_word = 5;
  int ret;
  char prefix_str[BUFSIZ];
  
  ret = netmask_str2prefix_str (argv[idx_ipv4]->arg, argv[idx_ipv4_2]->arg, prefix_str);
  if (! ret)
    {
      vty_out (vty, "%% Inconsistent address and mask%s", VTY_NEWLINE);
      return CMD_WARNING;
    }

  return bgp_static_set (vty, prefix_str,
			 AFI_IP, bgp_node_safi (vty), argv[idx_word]->arg, 0, BGP_INVALID_LABEL_INDEX);
}

DEFUN (bgp_network_mask_backdoor,
       bgp_network_mask_backdoor_cmd,
       "network A.B.C.D mask A.B.C.D backdoor",
       "Specify a network to announce via BGP\n"
       "Network number\n"
       "Network mask\n"
       "Network mask\n"
       "Specify a BGP backdoor route\n")
{
  int idx_ipv4 = 1;
  int idx_ipv4_2 = 3;
  int ret;
  char prefix_str[BUFSIZ];
  
  ret = netmask_str2prefix_str (argv[idx_ipv4]->arg, argv[idx_ipv4_2]->arg, prefix_str);
  if (! ret)
    {
      vty_out (vty, "%% Inconsistent address and mask%s", VTY_NEWLINE);
      return CMD_WARNING;
    }

  return bgp_static_set (vty, prefix_str, AFI_IP, SAFI_UNICAST,
                         NULL, 1,
                         BGP_INVALID_LABEL_INDEX);
}

DEFUN (bgp_network_mask_natural,
       bgp_network_mask_natural_cmd,
       "network A.B.C.D",
       "Specify a network to announce via BGP\n"
       "Network number\n")
{
  int idx_ipv4 = 1;
  int ret;
  char prefix_str[BUFSIZ];

  ret = netmask_str2prefix_str (argv[idx_ipv4]->arg, NULL, prefix_str);
  if (! ret)
    {
      vty_out (vty, "%% Inconsistent address and mask%s", VTY_NEWLINE);
      return CMD_WARNING;
    }

  return bgp_static_set (vty, prefix_str,
			 AFI_IP, bgp_node_safi (vty), NULL, 0,
                         BGP_INVALID_LABEL_INDEX);
}

DEFUN (bgp_network_mask_natural_route_map,
       bgp_network_mask_natural_route_map_cmd,
       "network A.B.C.D route-map WORD",
       "Specify a network to announce via BGP\n"
       "Network number\n"
       "Route-map to modify the attributes\n"
       "Name of the route map\n")
{
  int idx_ipv4 = 1;
  int idx_word = 3;
  int ret;
  char prefix_str[BUFSIZ];

  ret = netmask_str2prefix_str (argv[idx_ipv4]->arg, NULL, prefix_str);
  if (! ret)
    {
      vty_out (vty, "%% Inconsistent address and mask%s", VTY_NEWLINE);
      return CMD_WARNING;
    }

  return bgp_static_set (vty, prefix_str,
			 AFI_IP, bgp_node_safi (vty), argv[idx_word]->arg, 0,
                         BGP_INVALID_LABEL_INDEX);
}

DEFUN (bgp_network_mask_natural_backdoor,
       bgp_network_mask_natural_backdoor_cmd,
       "network A.B.C.D backdoor",
       "Specify a network to announce via BGP\n"
       "Network number\n"
       "Specify a BGP backdoor route\n")
{
  int idx_ipv4 = 1;
  int ret;
  char prefix_str[BUFSIZ];

  ret = netmask_str2prefix_str (argv[idx_ipv4]->arg, NULL, prefix_str);
  if (! ret)
    {
      vty_out (vty, "%% Inconsistent address and mask%s", VTY_NEWLINE);
      return CMD_WARNING;
    }

  return bgp_static_set (vty, prefix_str, AFI_IP, SAFI_UNICAST,
                         NULL, 1, BGP_INVALID_LABEL_INDEX);
}

DEFUN (bgp_network_label_index,
       bgp_network_label_index_cmd,
       "network A.B.C.D/M label-index (0-1048560)",
       "Specify a network to announce via BGP\n"
       "IP prefix <network>/<length>, e.g., 35.0.0.0/8\n"
       "Label index to associate with the prefix\n"
       "Label index value\n")
{
  u_int32_t label_index;

  VTY_GET_INTEGER ("label-index", label_index, argv[3]->arg);
  return bgp_static_set (vty, argv[1]->arg,
                         AFI_IP, bgp_node_safi (vty), NULL, 0, label_index);
}

DEFUN (bgp_network_label_index_route_map,
       bgp_network_label_index_route_map_cmd,
       "network A.B.C.D/M label-index (0-1048560) route-map WORD",
       "Specify a network to announce via BGP\n"
       "IP prefix\n"
       "Label index to associate with the prefix\n"
       "Label index value\n"
       "Route-map to modify the attributes\n"
       "Name of the route map\n")
{
  u_int32_t label_index;

  VTY_GET_INTEGER ("label-index", label_index, argv[3]->arg);
  return bgp_static_set (vty, argv[1]->arg,
                         AFI_IP, bgp_node_safi (vty), argv[5]->arg, 0, label_index);
}

DEFUN (no_bgp_network,
       no_bgp_network_cmd,
       "no network A.B.C.D/M [<backdoor|route-map WORD>]",
       NO_STR
       "Specify a network to announce via BGP\n"
       "IPv4 prefix\n"
       "Specify a BGP backdoor route\n"
       "Route-map to modify the attributes\n"
       "Name of the route map\n")
{
  int idx_ipv4_prefixlen = 2;
  return bgp_static_unset (vty, argv[idx_ipv4_prefixlen]->arg, AFI_IP, 
			   bgp_node_safi (vty));
}

DEFUN (no_bgp_network_mask,
       no_bgp_network_mask_cmd,
       "no network A.B.C.D mask A.B.C.D [<backdoor|route-map WORD>]",
       NO_STR
       "Specify a network to announce via BGP\n"
       "Network number\n"
       "Network mask\n"
       "Network mask\n"
       "Specify a BGP backdoor route\n"
       "Route-map to modify the attributes\n"
       "Name of the route map\n")
{
  int idx_ipv4 = 2;
  int idx_ipv4_2 = 4;
  int ret;
  char prefix_str[BUFSIZ];

  ret = netmask_str2prefix_str (argv[idx_ipv4]->arg, argv[idx_ipv4_2]->arg, prefix_str);
  if (! ret)
    {
      vty_out (vty, "%% Inconsistent address and mask%s", VTY_NEWLINE);
      return CMD_WARNING;
    }

  return bgp_static_unset (vty, prefix_str, AFI_IP, 
			   bgp_node_safi (vty));
}

DEFUN (no_bgp_network_mask_natural,
       no_bgp_network_mask_natural_cmd,
       "no network A.B.C.D [<backdoor|route-map WORD>]",
       NO_STR
       "Specify a network to announce via BGP\n"
       "Network number\n"
       "Specify a BGP backdoor route\n"
       "Route-map to modify the attributes\n"
       "Name of the route map\n")
{
  int idx_ipv4 = 2;
  int ret;
  char prefix_str[BUFSIZ];

  ret = netmask_str2prefix_str (argv[idx_ipv4]->arg, NULL, prefix_str);
  if (! ret)
    {
      vty_out (vty, "%% Inconsistent address and mask%s", VTY_NEWLINE);
      return CMD_WARNING;
    }

  return bgp_static_unset (vty, prefix_str, AFI_IP, 
			   bgp_node_safi (vty));
}

ALIAS (no_bgp_network,
       no_bgp_network_label_index_cmd,
       "no network A.B.C.D/M label-index (0-1048560)",
       NO_STR
       "Specify a network to announce via BGP\n"
       "IP prefix <network>/<length>, e.g., 35.0.0.0/8\n"
       "Label index to associate with the prefix\n"
       "Label index value\n")

ALIAS (no_bgp_network,
       no_bgp_network_label_index_route_map_cmd,
       "no network A.B.C.D/M label-index (0-1048560) route-map WORD",
       NO_STR
       "Specify a network to announce via BGP\n"
       "IP prefix\n"
       "Label index to associate with the prefix\n"
       "Label index value\n"
       "Route-map to modify the attributes\n"
       "Name of the route map\n")

DEFUN (ipv6_bgp_network,
       ipv6_bgp_network_cmd,
       "network X:X::X:X/M",
       "Specify a network to announce via BGP\n"
       "IPv6 prefix\n")
{
  int idx_ipv6_prefixlen = 1;
  return bgp_static_set (vty, argv[idx_ipv6_prefixlen]->arg, AFI_IP6, bgp_node_safi(vty),
                         NULL, 0,
                         BGP_INVALID_LABEL_INDEX);
}

DEFUN (ipv6_bgp_network_route_map,
       ipv6_bgp_network_route_map_cmd,
       "network X:X::X:X/M route-map WORD",
       "Specify a network to announce via BGP\n"
       "IPv6 prefix\n"
       "Route-map to modify the attributes\n"
       "Name of the route map\n")
{
  int idx_ipv6_prefixlen = 1;
  int idx_word = 3;
  return bgp_static_set (vty, argv[idx_ipv6_prefixlen]->arg, AFI_IP6,
			 bgp_node_safi (vty), argv[idx_word]->arg, 0,
                         BGP_INVALID_LABEL_INDEX);
}

DEFUN (ipv6_bgp_network_label_index,
       ipv6_bgp_network_label_index_cmd,
       "network X:X::X:X/M label-index (0-1048560)",
       "Specify a network to announce via BGP\n"
       "IPv6 prefix <network>/<length>\n"
       "Label index to associate with the prefix\n"
       "Label index value\n")
{
  u_int32_t label_index;

  VTY_GET_INTEGER ("label-index", label_index, argv[3]->arg);
  return bgp_static_set (vty, argv[1]->arg,
                         AFI_IP6, bgp_node_safi (vty), NULL, 0, label_index);
}

DEFUN (ipv6_bgp_network_label_index_route_map,
       ipv6_bgp_network_label_index_route_map_cmd,
       "network X:X::X:X/M label-index (0-1048560) route-map WORD",
       "Specify a network to announce via BGP\n"
       "IPv6 prefix\n"
       "Label index to associate with the prefix\n"
       "Label index value\n"
       "Route-map to modify the attributes\n"
       "Name of the route map\n")
{
  u_int32_t label_index;

  VTY_GET_INTEGER ("label-index", label_index, argv[3]->arg);
  return bgp_static_set (vty, argv[1]->arg,
                         AFI_IP6, bgp_node_safi (vty), argv[5]->arg, 0, label_index);
}

DEFUN (no_ipv6_bgp_network,
       no_ipv6_bgp_network_cmd,
       "no network X:X::X:X/M [route-map WORD]",
       NO_STR
       "Specify a network to announce via BGP\n"
       "IPv6 prefix\n"
       "Route-map to modify the attributes\n"
       "Name of the route map\n")
{
  int idx_ipv6_prefixlen = 2;
  return bgp_static_unset (vty, argv[idx_ipv6_prefixlen]->arg, AFI_IP6, bgp_node_safi(vty));
}

ALIAS (no_ipv6_bgp_network,
       no_ipv6_bgp_network_label_index_cmd,
       "no network X:X::X:X/M label-index (0-1048560)",
       NO_STR
       "Specify a network to announce via BGP\n"
       "IPv6 prefix <network>/<length>\n"
       "Label index to associate with the prefix\n"
       "Label index value\n")

ALIAS (no_ipv6_bgp_network,
       no_ipv6_bgp_network_label_index_route_map_cmd,
       "no network X:X::X:X/M label-index (0-1048560) route-map WORD",
       NO_STR
       "Specify a network to announce via BGP\n"
       "IPv6 prefix\n"
       "Label index to associate with the prefix\n"
       "Label index value\n"
       "Route-map to modify the attributes\n"
       "Name of the route map\n")

/* Aggreagete address:

  advertise-map  Set condition to advertise attribute
  as-set         Generate AS set path information
  attribute-map  Set attributes of aggregate
  route-map      Set parameters of aggregate
  summary-only   Filter more specific routes from updates
  suppress-map   Conditionally filter more specific routes from updates
  <cr>
 */
struct bgp_aggregate
{
  /* Summary-only flag. */
  u_char summary_only;

  /* AS set generation. */
  u_char as_set;

  /* Route-map for aggregated route. */
  struct route_map *map;

  /* Suppress-count. */
  unsigned long count;

  /* SAFI configuration. */
  safi_t safi;
};

static struct bgp_aggregate *
bgp_aggregate_new (void)
{
  return XCALLOC (MTYPE_BGP_AGGREGATE, sizeof (struct bgp_aggregate));
}

static void
bgp_aggregate_free (struct bgp_aggregate *aggregate)
{
  XFREE (MTYPE_BGP_AGGREGATE, aggregate);
}     

/* Update an aggregate as routes are added/removed from the BGP table */
static void
bgp_aggregate_route (struct bgp *bgp, struct prefix *p, struct bgp_info *rinew,
		     afi_t afi, safi_t safi, struct bgp_info *del, 
		     struct bgp_aggregate *aggregate)
{
  struct bgp_table *table;
  struct bgp_node *top;
  struct bgp_node *rn;
  u_char origin;
  struct aspath *aspath = NULL;
  struct aspath *asmerge = NULL;
  struct community *community = NULL;
  struct community *commerge = NULL;
#if defined(AGGREGATE_NEXTHOP_CHECK)
  struct in_addr nexthop;
  u_int32_t med = 0;
#endif
  struct bgp_info *ri;
  struct bgp_info *new;
  int first = 1;
  unsigned long match = 0;
  u_char atomic_aggregate = 0;

  /* Record adding route's nexthop and med. */
 if (rinew)
   {
#if defined(AGGREGATE_NEXTHOP_CHECK)
     nexthop = rinew->attr->nexthop;
     med = rinew->attr->med;
#endif
   }

  /* ORIGIN attribute: If at least one route among routes that are
     aggregated has ORIGIN with the value INCOMPLETE, then the
     aggregated route must have the ORIGIN attribute with the value
     INCOMPLETE. Otherwise, if at least one route among routes that
     are aggregated has ORIGIN with the value EGP, then the aggregated
     route must have the origin attribute with the value EGP. In all
     other case the value of the ORIGIN attribute of the aggregated
     route is INTERNAL. */
  origin = BGP_ORIGIN_IGP;

  table = bgp->rib[afi][safi];

  top = bgp_node_get (table, p);
  for (rn = bgp_node_get (table, p); rn; rn = bgp_route_next_until (rn, top))
    if (rn->p.prefixlen > p->prefixlen)
      {
	match = 0;

	for (ri = rn->info; ri; ri = ri->next)
	  {
	    if (BGP_INFO_HOLDDOWN (ri))
	      continue;

	    if (del && ri == del)
	      continue;

	    if (! rinew && first)
	      {
#if defined(AGGREGATE_NEXTHOP_CHECK)
		nexthop = ri->attr->nexthop;
		med = ri->attr->med;
#endif
		first = 0;
	      }

#ifdef AGGREGATE_NEXTHOP_CHECK
	    if (! IPV4_ADDR_SAME (&ri->attr->nexthop, &nexthop)
		|| ri->attr->med != med)
	      {
		if (aspath)
		  aspath_free (aspath);
		if (community)
		  community_free (community);
		bgp_unlock_node (rn);
		bgp_unlock_node (top);
		return;
	      }
#endif /* AGGREGATE_NEXTHOP_CHECK */

            if (ri->attr->flag & ATTR_FLAG_BIT(BGP_ATTR_ATOMIC_AGGREGATE))
              atomic_aggregate = 1;

	    if (ri->sub_type != BGP_ROUTE_AGGREGATE)
	      {
		if (aggregate->summary_only)
		  {
		    (bgp_info_extra_get (ri))->suppress++;
		    bgp_info_set_flag (rn, ri, BGP_INFO_ATTR_CHANGED);
		    match++;
		  }

		aggregate->count++;

		if (origin < ri->attr->origin)
		  origin = ri->attr->origin;

		if (aggregate->as_set)
		  {
		    if (aspath)
		      {
			asmerge = aspath_aggregate (aspath, ri->attr->aspath);
			aspath_free (aspath);
			aspath = asmerge;
		      }
		    else
		      aspath = aspath_dup (ri->attr->aspath);

		    if (ri->attr->community)
		      {
			if (community)
			  {
			    commerge = community_merge (community,
							ri->attr->community);
			    community = community_uniq_sort (commerge);
			    community_free (commerge);
			  }
			else
			  community = community_dup (ri->attr->community);
		      }
		  }
	      }
	  }
	if (match)
	  bgp_process (bgp, rn, afi, safi);
      }
  bgp_unlock_node (top);

  if (rinew)
    {
      aggregate->count++;
      
      if (aggregate->summary_only)
        (bgp_info_extra_get (rinew))->suppress++;

      if (origin < rinew->attr->origin)
        origin = rinew->attr->origin;

      if (aggregate->as_set)
	{
	  if (aspath)
	    {
	      asmerge = aspath_aggregate (aspath, rinew->attr->aspath);
	      aspath_free (aspath);
	      aspath = asmerge;
	    }
	  else
	    aspath = aspath_dup (rinew->attr->aspath);

	  if (rinew->attr->community)
	    {
	      if (community)
		{
		  commerge = community_merge (community,
					      rinew->attr->community);
		  community = community_uniq_sort (commerge);
		  community_free (commerge);
		}
	      else
		community = community_dup (rinew->attr->community);
	    }
	}
    }

  if (aggregate->count > 0)
    {
      rn = bgp_node_get (table, p);
      new = info_make(ZEBRA_ROUTE_BGP, BGP_ROUTE_AGGREGATE, 0, bgp->peer_self,
		      bgp_attr_aggregate_intern(bgp, origin, aspath, community,
						aggregate->as_set,
                                                atomic_aggregate), rn);
      SET_FLAG (new->flags, BGP_INFO_VALID);

      bgp_info_add (rn, new);
      bgp_unlock_node (rn);
      bgp_process (bgp, rn, afi, safi);
    }
  else
    {
      if (aspath)
	aspath_free (aspath);
      if (community)
	community_free (community);
    }
}

void bgp_aggregate_delete (struct bgp *, struct prefix *, afi_t, safi_t,
			   struct bgp_aggregate *);

void
bgp_aggregate_increment (struct bgp *bgp, struct prefix *p,
			 struct bgp_info *ri, afi_t afi, safi_t safi)
{
  struct bgp_node *child;
  struct bgp_node *rn;
  struct bgp_aggregate *aggregate;
  struct bgp_table *table;

  /* MPLS-VPN aggregation is not yet supported. */
  if ((safi == SAFI_MPLS_VPN) || (safi == SAFI_ENCAP) || (safi == SAFI_EVPN))
    return;

  table = bgp->aggregate[afi][safi];

  /* No aggregates configured. */
  if (bgp_table_top_nolock (table) == NULL)
    return;

  if (p->prefixlen == 0)
    return;

  if (BGP_INFO_HOLDDOWN (ri))
    return;

  child = bgp_node_get (table, p);

  /* Aggregate address configuration check. */
  for (rn = child; rn; rn = bgp_node_parent_nolock (rn))
    if ((aggregate = rn->info) != NULL && rn->p.prefixlen < p->prefixlen)
      {
	bgp_aggregate_delete (bgp, &rn->p, afi, safi, aggregate);
	bgp_aggregate_route (bgp, &rn->p, ri, afi, safi, NULL, aggregate);
      }
  bgp_unlock_node (child);
}

void
bgp_aggregate_decrement (struct bgp *bgp, struct prefix *p, 
			 struct bgp_info *del, afi_t afi, safi_t safi)
{
  struct bgp_node *child;
  struct bgp_node *rn;
  struct bgp_aggregate *aggregate;
  struct bgp_table *table;

  /* MPLS-VPN aggregation is not yet supported. */
  if ((safi == SAFI_MPLS_VPN) || (safi == SAFI_ENCAP) || (safi == SAFI_EVPN))
    return;

  table = bgp->aggregate[afi][safi];

  /* No aggregates configured. */
  if (bgp_table_top_nolock (table) == NULL)
    return;

  if (p->prefixlen == 0)
    return;

  child = bgp_node_get (table, p);

  /* Aggregate address configuration check. */
  for (rn = child; rn; rn = bgp_node_parent_nolock (rn))
    if ((aggregate = rn->info) != NULL && rn->p.prefixlen < p->prefixlen)
      {
	bgp_aggregate_delete (bgp, &rn->p, afi, safi, aggregate);
	bgp_aggregate_route (bgp, &rn->p, NULL, afi, safi, del, aggregate);
      }
  bgp_unlock_node (child);
}

/* Called via bgp_aggregate_set when the user configures aggregate-address */
static void
bgp_aggregate_add (struct bgp *bgp, struct prefix *p, afi_t afi, safi_t safi,
		   struct bgp_aggregate *aggregate)
{
  struct bgp_table *table;
  struct bgp_node *top;
  struct bgp_node *rn;
  struct bgp_info *new;
  struct bgp_info *ri;
  unsigned long match;
  u_char origin = BGP_ORIGIN_IGP;
  struct aspath *aspath = NULL;
  struct aspath *asmerge = NULL;
  struct community *community = NULL;
  struct community *commerge = NULL;
  u_char atomic_aggregate = 0;

  table = bgp->rib[afi][safi];

  /* Sanity check. */
  if (afi == AFI_IP && p->prefixlen == IPV4_MAX_BITLEN)
    return;
  if (afi == AFI_IP6 && p->prefixlen == IPV6_MAX_BITLEN)
    return;
    
  /* If routes exists below this node, generate aggregate routes. */
  top = bgp_node_get (table, p);
  for (rn = bgp_node_get (table, p); rn; rn = bgp_route_next_until (rn, top))
    if (rn->p.prefixlen > p->prefixlen)
      {
	match = 0;

	for (ri = rn->info; ri; ri = ri->next)
	  {
	    if (BGP_INFO_HOLDDOWN (ri))
	      continue;

            if (ri->attr->flag & ATTR_FLAG_BIT(BGP_ATTR_ATOMIC_AGGREGATE))
              atomic_aggregate = 1;

	    if (ri->sub_type != BGP_ROUTE_AGGREGATE)
	      {
		/* summary-only aggregate route suppress aggregated
		   route announcement.  */
		if (aggregate->summary_only)
		  {
		    (bgp_info_extra_get (ri))->suppress++;
		    bgp_info_set_flag (rn, ri, BGP_INFO_ATTR_CHANGED);
		    match++;
		  }

                /* If at least one route among routes that are aggregated has
                 * ORIGIN with the value INCOMPLETE, then the aggregated route
                 * MUST have the ORIGIN attribute with the value INCOMPLETE.
                 * Otherwise, if at least one route among routes that are
                 * aggregated has ORIGIN with the value EGP, then the aggregated
                 * route MUST have the ORIGIN attribute with the value EGP.
                 */
                if (origin < ri->attr->origin)
                    origin = ri->attr->origin;

		/* as-set aggregate route generate origin, as path,
		   community aggregation.  */
		if (aggregate->as_set)
		  {
		    if (aspath)
		      {
			asmerge = aspath_aggregate (aspath, ri->attr->aspath);
			aspath_free (aspath);
			aspath = asmerge;
		      }
		    else
		      aspath = aspath_dup (ri->attr->aspath);

		    if (ri->attr->community)
		      {
			if (community)
			  {
			    commerge = community_merge (community,
							ri->attr->community);
			    community = community_uniq_sort (commerge);
			    community_free (commerge);
			  }
			else
			  community = community_dup (ri->attr->community);
		      }
		  }
		aggregate->count++;
	      }
	  }
	
	/* If this node is suppressed, process the change. */
	if (match)
	  bgp_process (bgp, rn, afi, safi);
      }
  bgp_unlock_node (top);

  /* Add aggregate route to BGP table. */
  if (aggregate->count)
    {
      rn = bgp_node_get (table, p);
      new = info_make(ZEBRA_ROUTE_BGP, BGP_ROUTE_AGGREGATE, 0, bgp->peer_self,
		      bgp_attr_aggregate_intern(bgp, origin, aspath, community,
						aggregate->as_set,
                                                atomic_aggregate), rn);
      SET_FLAG (new->flags, BGP_INFO_VALID);

      bgp_info_add (rn, new);
      bgp_unlock_node (rn);
      
      /* Process change. */
      bgp_process (bgp, rn, afi, safi);
    }
  else
    {
      if (aspath)
	aspath_free (aspath);
      if (community)
	community_free (community);
    }
}

void
bgp_aggregate_delete (struct bgp *bgp, struct prefix *p, afi_t afi, 
		      safi_t safi, struct bgp_aggregate *aggregate)
{
  struct bgp_table *table;
  struct bgp_node *top;
  struct bgp_node *rn;
  struct bgp_info *ri;
  unsigned long match;

  table = bgp->rib[afi][safi];

  if (afi == AFI_IP && p->prefixlen == IPV4_MAX_BITLEN)
    return;
  if (afi == AFI_IP6 && p->prefixlen == IPV6_MAX_BITLEN)
    return;

  /* If routes exists below this node, generate aggregate routes. */
  top = bgp_node_get (table, p);
  for (rn = bgp_node_get (table, p); rn; rn = bgp_route_next_until (rn, top))
    if (rn->p.prefixlen > p->prefixlen)
      {
	match = 0;

	for (ri = rn->info; ri; ri = ri->next)
	  {
	    if (BGP_INFO_HOLDDOWN (ri))
	      continue;

	    if (ri->sub_type != BGP_ROUTE_AGGREGATE)
	      {
		if (aggregate->summary_only && ri->extra)
		  {
		    ri->extra->suppress--;

		    if (ri->extra->suppress == 0)
		      {
			bgp_info_set_flag (rn, ri, BGP_INFO_ATTR_CHANGED);
			match++;
		      }
		  }
		aggregate->count--;
	      }
	  }

	/* If this node was suppressed, process the change. */
	if (match)
	  bgp_process (bgp, rn, afi, safi);
      }
  bgp_unlock_node (top);

  /* Delete aggregate route from BGP table. */
  rn = bgp_node_get (table, p);

  for (ri = rn->info; ri; ri = ri->next)
    if (ri->peer == bgp->peer_self 
	&& ri->type == ZEBRA_ROUTE_BGP
	&& ri->sub_type == BGP_ROUTE_AGGREGATE)
      break;

  /* Withdraw static BGP route from routing table. */
  if (ri)
    {
      bgp_info_delete (rn, ri);
      bgp_process (bgp, rn, afi, safi);
    }

  /* Unlock bgp_node_lookup. */
  bgp_unlock_node (rn);
}

/* Aggregate route attribute. */
#define AGGREGATE_SUMMARY_ONLY 1
#define AGGREGATE_AS_SET       1

static int
bgp_aggregate_unset (struct vty *vty, const char *prefix_str,
                     afi_t afi, safi_t safi)
{
  VTY_DECLVAR_CONTEXT(bgp, bgp);
  int ret;
  struct prefix p;
  struct bgp_node *rn;
  struct bgp_aggregate *aggregate;

  /* Convert string to prefix structure. */
  ret = str2prefix (prefix_str, &p);
  if (!ret)
    {
      vty_out (vty, "Malformed prefix%s", VTY_NEWLINE);
      return CMD_WARNING;
    }
  apply_mask (&p);

  /* Old configuration check. */
  rn = bgp_node_lookup (bgp->aggregate[afi][safi], &p);
  if (! rn)
    {
      vty_out (vty, "%% There is no aggregate-address configuration.%s",
               VTY_NEWLINE);
      return CMD_WARNING;
    }

  aggregate = rn->info;
  if (aggregate->safi == SAFI_UNICAST)
    bgp_aggregate_delete (bgp, &p, afi, SAFI_UNICAST, aggregate);
  if (aggregate->safi == SAFI_LABELED_UNICAST)
    bgp_aggregate_delete (bgp, &p, afi, SAFI_LABELED_UNICAST, aggregate);
  if (aggregate->safi == SAFI_MULTICAST)
    bgp_aggregate_delete (bgp, &p, afi, SAFI_MULTICAST, aggregate);

  /* Unlock aggregate address configuration. */
  rn->info = NULL;
  bgp_aggregate_free (aggregate);
  bgp_unlock_node (rn);
  bgp_unlock_node (rn);

  return CMD_SUCCESS;
}

static int
bgp_aggregate_set (struct vty *vty, const char *prefix_str,
                   afi_t afi, safi_t safi,
		   u_char summary_only, u_char as_set)
{
  VTY_DECLVAR_CONTEXT(bgp, bgp);
  int ret;
  struct prefix p;
  struct bgp_node *rn;
  struct bgp_aggregate *aggregate;

  /* Convert string to prefix structure. */
  ret = str2prefix (prefix_str, &p);
  if (!ret)
    {
      vty_out (vty, "Malformed prefix%s", VTY_NEWLINE);
      return CMD_WARNING;
    }
  apply_mask (&p);

  /* Old configuration check. */
  rn = bgp_node_get (bgp->aggregate[afi][safi], &p);

  if (rn->info)
    {
      vty_out (vty, "There is already same aggregate network.%s", VTY_NEWLINE);
      /* try to remove the old entry */
      ret = bgp_aggregate_unset (vty, prefix_str, afi, safi);
      if (ret)
        {
          vty_out (vty, "Error deleting aggregate.%s", VTY_NEWLINE);
	  bgp_unlock_node (rn);
	  return CMD_WARNING;
        }
    }

  /* Make aggregate address structure. */
  aggregate = bgp_aggregate_new ();
  aggregate->summary_only = summary_only;
  aggregate->as_set = as_set;
  aggregate->safi = safi;
  rn->info = aggregate;

  /* Aggregate address insert into BGP routing table. */
  if (safi == SAFI_UNICAST)
    bgp_aggregate_add (bgp, &p, afi, SAFI_UNICAST, aggregate);
  if (safi == SAFI_LABELED_UNICAST)
    bgp_aggregate_add (bgp, &p, afi, SAFI_LABELED_UNICAST, aggregate);
  if (safi == SAFI_MULTICAST)
    bgp_aggregate_add (bgp, &p, afi, SAFI_MULTICAST, aggregate);

  return CMD_SUCCESS;
}

DEFUN (aggregate_address,
       aggregate_address_cmd,
       "aggregate-address A.B.C.D/M [<as-set [summary-only]|summary-only [as-set]>]",
       "Configure BGP aggregate entries\n"
       "Aggregate prefix\n"
       "Generate AS set path information\n"
       "Filter more specific routes from updates\n"
       "Filter more specific routes from updates\n"
       "Generate AS set path information\n")
{
  int idx = 0;
  argv_find (argv, argc, "A.B.C.D/M", &idx);
  char *prefix = argv[idx]->arg;
  int as_set = argv_find (argv, argc, "as-set", &idx) ? AGGREGATE_AS_SET : 0;
  idx = 0;
  int summary_only = argv_find (argv, argc, "summary-only", &idx) ? AGGREGATE_SUMMARY_ONLY : 0;

  return bgp_aggregate_set (vty, prefix, AFI_IP, bgp_node_safi (vty), summary_only, as_set);
}

DEFUN (aggregate_address_mask,
       aggregate_address_mask_cmd,
       "aggregate-address A.B.C.D A.B.C.D [<as-set [summary-only]|summary-only [as-set]>]",
       "Configure BGP aggregate entries\n"
       "Aggregate address\n"
       "Aggregate mask\n"
       "Generate AS set path information\n"
       "Filter more specific routes from updates\n"
       "Filter more specific routes from updates\n"
       "Generate AS set path information\n")
{
  int idx = 0;
  argv_find (argv, argc, "A.B.C.D", &idx);
  char *prefix = argv[idx]->arg;
  char *mask = argv[idx+1]->arg;
  int as_set = argv_find (argv, argc, "as-set", &idx) ? AGGREGATE_AS_SET : 0;
  idx = 0;
  int summary_only = argv_find (argv, argc, "summary-only", &idx) ? AGGREGATE_SUMMARY_ONLY : 0;

  char prefix_str[BUFSIZ];
  int ret = netmask_str2prefix_str (prefix, mask, prefix_str);

  if (! ret)
    {
      vty_out (vty, "%% Inconsistent address and mask%s", VTY_NEWLINE);
      return CMD_WARNING;
    }

  return bgp_aggregate_set (vty, prefix_str, AFI_IP, bgp_node_safi (vty), summary_only, as_set);
}

DEFUN (no_aggregate_address,
       no_aggregate_address_cmd,
       "no aggregate-address A.B.C.D/M [<as-set [summary-only]|summary-only [as-set]>]",
       NO_STR
       "Configure BGP aggregate entries\n"
       "Aggregate prefix\n"
       "Generate AS set path information\n"
       "Filter more specific routes from updates\n"
       "Filter more specific routes from updates\n"
       "Generate AS set path information\n")
{
  int idx = 0;
  argv_find (argv, argc, "A.B.C.D/M", &idx);
  char *prefix = argv[idx]->arg;
  return bgp_aggregate_unset (vty, prefix, AFI_IP, bgp_node_safi (vty));
}

DEFUN (no_aggregate_address_mask,
       no_aggregate_address_mask_cmd,
       "no aggregate-address A.B.C.D A.B.C.D [<as-set [summary-only]|summary-only [as-set]>]",
       NO_STR
       "Configure BGP aggregate entries\n"
       "Aggregate address\n"
       "Aggregate mask\n"
       "Generate AS set path information\n"
       "Filter more specific routes from updates\n"
       "Filter more specific routes from updates\n"
       "Generate AS set path information\n")
{
  int idx = 0;
  argv_find (argv, argc, "A.B.C.D", &idx);
  char *prefix = argv[idx]->arg;
  char *mask = argv[idx+1]->arg;

  char prefix_str[BUFSIZ];
  int ret = netmask_str2prefix_str (prefix, mask, prefix_str);

  if (! ret)
    {
      vty_out (vty, "%% Inconsistent address and mask%s", VTY_NEWLINE);
      return CMD_WARNING;
    }

  return bgp_aggregate_unset (vty, prefix_str, AFI_IP, bgp_node_safi (vty));
}

DEFUN (ipv6_aggregate_address,
       ipv6_aggregate_address_cmd,
       "aggregate-address X:X::X:X/M [summary-only]",
       "Configure BGP aggregate entries\n"
       "Aggregate prefix\n"
       "Filter more specific routes from updates\n")
{
  int idx = 0;
  argv_find (argv, argc, "X:X::X:X/M", &idx);
  char *prefix = argv[idx]->arg;
  int sum_only = argv_find (argv, argc, "summary-only", &idx) ? AGGREGATE_SUMMARY_ONLY : 0;
  return bgp_aggregate_set (vty, prefix, AFI_IP6, SAFI_UNICAST, sum_only, 0);
}

DEFUN (no_ipv6_aggregate_address,
       no_ipv6_aggregate_address_cmd,
       "no aggregate-address X:X::X:X/M [summary-only]",
       NO_STR
       "Configure BGP aggregate entries\n"
       "Aggregate prefix\n"
       "Filter more specific routes from updates\n")
{
  int idx = 0;
  argv_find (argv, argc, "X:X::X:X/M", &idx);
  char *prefix = argv[idx]->arg;
  return bgp_aggregate_unset (vty, prefix, AFI_IP6, SAFI_UNICAST);
}

/* Redistribute route treatment. */
void
bgp_redistribute_add (struct bgp *bgp, struct prefix *p, const struct in_addr *nexthop,
		      const struct in6_addr *nexthop6, unsigned int ifindex,
		      u_int32_t metric, u_char type, u_short instance, route_tag_t tag)
{
  struct bgp_info *new;
  struct bgp_info *bi;
  struct bgp_info info;
  struct bgp_node *bn;
  struct attr attr;
  struct attr *new_attr;
  afi_t afi;
  int ret;
  struct bgp_redist *red;

  /* Make default attribute. */
  bgp_attr_default_set (&attr, BGP_ORIGIN_INCOMPLETE);
  if (nexthop)
    attr.nexthop = *nexthop;
  attr.nh_ifindex = ifindex;

  if (nexthop6)
    {
      struct attr_extra *extra = bgp_attr_extra_get(&attr);
      extra->mp_nexthop_global = *nexthop6;
      extra->mp_nexthop_len = BGP_ATTR_NHLEN_IPV6_GLOBAL;
    }

  attr.med = metric;
  attr.flag |= ATTR_FLAG_BIT (BGP_ATTR_MULTI_EXIT_DISC);
  attr.extra->tag = tag;

  afi = family2afi (p->family);

  red = bgp_redist_lookup(bgp, afi, type, instance);
  if (red)
    {
      struct attr attr_new;
      struct attr_extra extra_new;

      /* Copy attribute for modification. */
      attr_new.extra = &extra_new;
      bgp_attr_dup (&attr_new, &attr);

      if (red->redist_metric_flag)
        attr_new.med = red->redist_metric;

      /* Apply route-map. */
      if (red->rmap.name)
        {
          info.peer = bgp->peer_self;
          info.attr = &attr_new;

          SET_FLAG (bgp->peer_self->rmap_type, PEER_RMAP_TYPE_REDISTRIBUTE);

          ret = route_map_apply (red->rmap.map, p, RMAP_BGP, &info);

          bgp->peer_self->rmap_type = 0;

          if (ret == RMAP_DENYMATCH)
            {
              /* Free uninterned attribute. */
              bgp_attr_flush (&attr_new);

              /* Unintern original. */
              aspath_unintern (&attr.aspath);
              bgp_attr_extra_free (&attr);
              bgp_redistribute_delete (bgp, p, type, instance);
              return;
            }
        }

      bn = bgp_afi_node_get (bgp->rib[afi][SAFI_UNICAST], 
                             afi, SAFI_UNICAST, p, NULL);

      new_attr = bgp_attr_intern (&attr_new);

      for (bi = bn->info; bi; bi = bi->next)
        if (bi->peer == bgp->peer_self
            && bi->sub_type == BGP_ROUTE_REDISTRIBUTE)
          break;

      if (bi)
        {
          /* Ensure the (source route) type is updated. */
          bi->type = type;
          if (attrhash_cmp (bi->attr, new_attr) &&
              !CHECK_FLAG(bi->flags, BGP_INFO_REMOVED))
            {
              bgp_attr_unintern (&new_attr);
              aspath_unintern (&attr.aspath);
              bgp_attr_extra_free (&attr);
              bgp_unlock_node (bn);
              return;
            }
          else
            {
              /* The attribute is changed. */
              bgp_info_set_flag (bn, bi, BGP_INFO_ATTR_CHANGED);

              /* Rewrite BGP route information. */
              if (CHECK_FLAG(bi->flags, BGP_INFO_REMOVED))
                bgp_info_restore(bn, bi);
              else
                bgp_aggregate_decrement (bgp, p, bi, afi, SAFI_UNICAST);
              bgp_attr_unintern (&bi->attr);
              bi->attr = new_attr;
              bi->uptime = bgp_clock ();

              /* Process change. */
              bgp_aggregate_increment (bgp, p, bi, afi, SAFI_UNICAST);
              bgp_process (bgp, bn, afi, SAFI_UNICAST);
              bgp_unlock_node (bn);
              aspath_unintern (&attr.aspath);
              bgp_attr_extra_free (&attr);
              return;
            }
        }

      new = info_make(type, BGP_ROUTE_REDISTRIBUTE, instance, bgp->peer_self,
                      new_attr, bn);
      SET_FLAG (new->flags, BGP_INFO_VALID);

      bgp_aggregate_increment (bgp, p, new, afi, SAFI_UNICAST);
      bgp_info_add (bn, new);
      bgp_unlock_node (bn);
      bgp_process (bgp, bn, afi, SAFI_UNICAST);
    }

  /* Unintern original. */
  aspath_unintern (&attr.aspath);
  bgp_attr_extra_free (&attr);
}

void
bgp_redistribute_delete (struct bgp *bgp, struct prefix *p, u_char type, u_short instance)
{
  afi_t afi;
  struct bgp_node *rn;
  struct bgp_info *ri;
  struct bgp_redist *red;

  afi = family2afi (p->family);

  red = bgp_redist_lookup(bgp, afi, type, instance);
  if (red)
    {
      rn = bgp_afi_node_get (bgp->rib[afi][SAFI_UNICAST], afi, SAFI_UNICAST, p, NULL);

      for (ri = rn->info; ri; ri = ri->next)
        if (ri->peer == bgp->peer_self
            && ri->type == type)
          break;

      if (ri)
        {
          bgp_aggregate_decrement (bgp, p, ri, afi, SAFI_UNICAST);
          bgp_info_delete (rn, ri);
          bgp_process (bgp, rn, afi, SAFI_UNICAST);
        }
      bgp_unlock_node (rn);
    }
}

/* Withdraw specified route type's route. */
void
bgp_redistribute_withdraw (struct bgp *bgp, afi_t afi, int type, u_short instance)
{
  struct bgp_node *rn;
  struct bgp_info *ri;
  struct bgp_table *table;

  table = bgp->rib[afi][SAFI_UNICAST];

  for (rn = bgp_table_top (table); rn; rn = bgp_route_next (rn))
    {
      for (ri = rn->info; ri; ri = ri->next)
	if (ri->peer == bgp->peer_self
	    && ri->type == type
            && ri->instance == instance)
	  break;

      if (ri)
	{
	  bgp_aggregate_decrement (bgp, &rn->p, ri, afi, SAFI_UNICAST);
	  bgp_info_delete (rn, ri);
	  bgp_process (bgp, rn, afi, SAFI_UNICAST);
	}
    }
}

/* Static function to display route. */
static void
route_vty_out_route (struct prefix *p, struct vty *vty)
{
  int len;
  u_int32_t destination; 
  char buf[BUFSIZ];

  if (p->family == AF_INET)
    {
      len = vty_out (vty, "%s", inet_ntop (p->family, &p->u.prefix, buf, BUFSIZ));
      destination = ntohl (p->u.prefix4.s_addr);

      if ((IN_CLASSC (destination) && p->prefixlen == 24)
          || (IN_CLASSB (destination) && p->prefixlen == 16)
          || (IN_CLASSA (destination) && p->prefixlen == 8)
          || p->u.prefix4.s_addr == 0)
        {
          /* When mask is natural, mask is not displayed. */
        }
      else
        len += vty_out (vty, "/%d", p->prefixlen);
    }
  else if (p->family == AF_ETHERNET)
    {
      prefix2str(p, buf, PREFIX_STRLEN);
      len = vty_out (vty, "%s", buf);
    }
  else
    len = vty_out (vty, "%s/%d", inet_ntop (p->family, &p->u.prefix, buf, BUFSIZ),
		   p->prefixlen);

  len = 17 - len;
  if (len < 1)
    vty_out (vty, "%s%*s", VTY_NEWLINE, 20, " ");
  else
    vty_out (vty, "%*s", len, " ");
}

enum bgp_display_type
{
  normal_list,
};

/* Print the short form route status for a bgp_info */
static void
route_vty_short_status_out (struct vty *vty, struct bgp_info *binfo,
                            json_object *json_path)
{
  if (json_path)
    {

      /* Route status display. */
      if (CHECK_FLAG (binfo->flags, BGP_INFO_REMOVED))
        json_object_boolean_true_add(json_path, "removed");

      if (CHECK_FLAG (binfo->flags, BGP_INFO_STALE))
        json_object_boolean_true_add(json_path, "stale");

      if (binfo->extra && binfo->extra->suppress)
        json_object_boolean_true_add(json_path, "suppressed");

      if (CHECK_FLAG (binfo->flags, BGP_INFO_VALID) &&
               ! CHECK_FLAG (binfo->flags, BGP_INFO_HISTORY))
        json_object_boolean_true_add(json_path, "valid");

      /* Selected */
      if (CHECK_FLAG (binfo->flags, BGP_INFO_HISTORY))
        json_object_boolean_true_add(json_path, "history");

      if (CHECK_FLAG (binfo->flags, BGP_INFO_DAMPED))
        json_object_boolean_true_add(json_path, "damped");

      if (CHECK_FLAG (binfo->flags, BGP_INFO_SELECTED))
        json_object_boolean_true_add(json_path, "bestpath");

      if (CHECK_FLAG (binfo->flags, BGP_INFO_MULTIPATH))
        json_object_boolean_true_add(json_path, "multipath");

      /* Internal route. */
      if ((binfo->peer->as) && (binfo->peer->as == binfo->peer->local_as))
        json_object_string_add(json_path, "pathFrom", "internal");
      else
        json_object_string_add(json_path, "pathFrom", "external");

      return;
    }

 /* Route status display. */
  if (CHECK_FLAG (binfo->flags, BGP_INFO_REMOVED))
    vty_out (vty, "R");
  else if (CHECK_FLAG (binfo->flags, BGP_INFO_STALE))
    vty_out (vty, "S");
  else if (binfo->extra && binfo->extra->suppress)
    vty_out (vty, "s");
  else if (CHECK_FLAG (binfo->flags, BGP_INFO_VALID) &&
           ! CHECK_FLAG (binfo->flags, BGP_INFO_HISTORY))
    vty_out (vty, "*");
  else
    vty_out (vty, " ");

  /* Selected */
  if (CHECK_FLAG (binfo->flags, BGP_INFO_HISTORY))
    vty_out (vty, "h");
  else if (CHECK_FLAG (binfo->flags, BGP_INFO_DAMPED))
    vty_out (vty, "d");
  else if (CHECK_FLAG (binfo->flags, BGP_INFO_SELECTED))
    vty_out (vty, ">");
  else if (CHECK_FLAG (binfo->flags, BGP_INFO_MULTIPATH))
    vty_out (vty, "=");
  else
    vty_out (vty, " ");

  /* Internal route. */
  if (binfo->peer && 
      (binfo->peer->as) && (binfo->peer->as == binfo->peer->local_as))
    vty_out (vty, "i");
  else
    vty_out (vty, " ");
}

/* called from terminal list command */
void
route_vty_out (struct vty *vty, struct prefix *p,
	       struct bgp_info *binfo, int display, safi_t safi,
               json_object *json_paths)
{
  struct attr *attr;
  json_object *json_path = NULL;
  json_object *json_nexthops = NULL;
  json_object *json_nexthop_global = NULL;
  json_object *json_nexthop_ll = NULL;

  if (json_paths)
    json_path = json_object_new_object();

  /* short status lead text */
  route_vty_short_status_out (vty, binfo, json_path);

  if (!json_paths)
    {
      /* print prefix and mask */
      if (! display)
        route_vty_out_route (p, vty);
      else
        vty_out (vty, "%*s", 17, " ");
    }

  /* Print attribute */
  attr = binfo->attr;
  if (attr) 
    {
      /*
       * For ENCAP routes, nexthop address family is not
       * neccessarily the same as the prefix address family.
       * Both SAFI_MPLS_VPN and SAFI_ENCAP use the MP nexthop field
       */
      if ((safi == SAFI_ENCAP) || (safi == SAFI_MPLS_VPN) || (safi == SAFI_EVPN))
        {
	  if (attr->extra)
            {
	      char buf[BUFSIZ];
              int af = NEXTHOP_FAMILY(attr->extra->mp_nexthop_len);

              switch (af)
                {
                  case AF_INET:
                    vty_out (vty, "%s", inet_ntop(af,
                             &attr->extra->mp_nexthop_global_in, buf, BUFSIZ));
                  break;
                  case AF_INET6:
                    vty_out (vty, "%s", inet_ntop(af,
                             &attr->extra->mp_nexthop_global, buf, BUFSIZ));
                  break;
                  default:
                    vty_out(vty, "?");
                  break;
                }
            }
          else
            vty_out(vty, "?");
        }
      /* IPv4 Next Hop */
      else if (p->family == AF_INET && !BGP_ATTR_NEXTHOP_AFI_IP6(attr))
	{
          if (json_paths)
            {
              json_nexthop_global = json_object_new_object();

	      if ((safi == SAFI_MPLS_VPN) || (safi == SAFI_EVPN))
                json_object_string_add(json_nexthop_global, "ip", inet_ntoa (attr->extra->mp_nexthop_global_in));
              else
                json_object_string_add(json_nexthop_global, "ip", inet_ntoa (attr->nexthop));

              json_object_string_add(json_nexthop_global, "afi", "ipv4");
              json_object_boolean_true_add(json_nexthop_global, "used");
            }
          else
            {
	      if ((safi == SAFI_MPLS_VPN) || (safi == SAFI_EVPN))
	        vty_out (vty, "%-16s",
                         inet_ntoa (attr->extra->mp_nexthop_global_in));
	      else
	        vty_out (vty, "%-16s", inet_ntoa (attr->nexthop));
            }
	}

      /* IPv6 Next Hop */
      else if (p->family == AF_INET6 || BGP_ATTR_NEXTHOP_AFI_IP6(attr))
	{
	  int len;
	  char buf[BUFSIZ];

          if (json_paths)
            {
              json_nexthop_global = json_object_new_object();
              json_object_string_add(json_nexthop_global, "ip",
                                     inet_ntop (AF_INET6,
                                                &attr->extra->mp_nexthop_global,
                                                buf, BUFSIZ));
              json_object_string_add(json_nexthop_global, "afi", "ipv6");
              json_object_string_add(json_nexthop_global, "scope", "global");

              /* We display both LL & GL if both have been received */
              if ((attr->extra->mp_nexthop_len == 32) || (binfo->peer->conf_if))
                {
                  json_nexthop_ll = json_object_new_object();
                  json_object_string_add(json_nexthop_ll, "ip",
                                         inet_ntop (AF_INET6,
                                                    &attr->extra->mp_nexthop_local,
                                                    buf, BUFSIZ));
                  json_object_string_add(json_nexthop_ll, "afi", "ipv6");
                  json_object_string_add(json_nexthop_ll, "scope", "link-local");

                  if ((IPV6_ADDR_CMP (&attr->extra->mp_nexthop_global,
                                      &attr->extra->mp_nexthop_local) != 0) &&
                                      !attr->extra->mp_nexthop_prefer_global)
                    json_object_boolean_true_add(json_nexthop_ll, "used");
                  else
                    json_object_boolean_true_add(json_nexthop_global, "used");
                }
              else
                json_object_boolean_true_add(json_nexthop_global, "used");
            }
          else
            {
              /* Display LL if LL/Global both in table unless prefer-global is set */
	      if (((attr->extra->mp_nexthop_len == 32) &&
                   !attr->extra->mp_nexthop_prefer_global) ||
                   (binfo->peer->conf_if))
		{
		  if (binfo->peer->conf_if)
		    {
		      len = vty_out (vty, "%s",
				     binfo->peer->conf_if);
		      len = 7 - len; /* len of IPv6 addr + max len of def ifname */

		      if (len < 1)
			vty_out (vty, "%s%*s", VTY_NEWLINE, 45, " ");
		      else
			vty_out (vty, "%*s", len, " ");
		    }
		  else
		    {
		      len = vty_out (vty, "%s",
				     inet_ntop (AF_INET6,
						&attr->extra->mp_nexthop_local,
						buf, BUFSIZ));
		      len = 16 - len;

		      if (len < 1)
			vty_out (vty, "%s%*s", VTY_NEWLINE, 36, " ");
		      else
			vty_out (vty, "%*s", len, " ");
		    }
		}
 	      else
		{
		  len = vty_out (vty, "%s",
				 inet_ntop (AF_INET6,
					    &attr->extra->mp_nexthop_global,
					    buf, BUFSIZ));
		  len = 16 - len;

		  if (len < 1)
		    vty_out (vty, "%s%*s", VTY_NEWLINE, 36, " ");
		  else
		    vty_out (vty, "%*s", len, " ");
		}
            }
	}

      /* MED/Metric */
      if (attr->flag & ATTR_FLAG_BIT (BGP_ATTR_MULTI_EXIT_DISC))
        if (json_paths)
          json_object_int_add(json_path, "med", attr->med);
        else
	  vty_out (vty, "%10u", attr->med);
      else
        if (!json_paths)
	  vty_out (vty, "          ");

      /* Local Pref */
      if (attr->flag & ATTR_FLAG_BIT (BGP_ATTR_LOCAL_PREF))
        if (json_paths)
          json_object_int_add(json_path, "localpref", attr->local_pref);
        else
	  vty_out (vty, "%7u", attr->local_pref);
      else
        if (!json_paths)
	  vty_out (vty, "       ");

      if (json_paths)
        {
          if (attr->extra)
            json_object_int_add(json_path, "weight", attr->extra->weight);
          else
            json_object_int_add(json_path, "weight", 0);
        }
      else
        vty_out (vty, "%7u ", (attr->extra ? attr->extra->weight : 0));

      if (json_paths) {
	char buf[BUFSIZ];
	json_object_string_add(json_path, "peerId", sockunion2str (&binfo->peer->su, buf, SU_ADDRSTRLEN));
      }

      /* Print aspath */
      if (attr->aspath)
        {
          if (json_paths)
            json_object_string_add(json_path, "aspath", attr->aspath->str);
          else
            aspath_print_vty (vty, "%s", attr->aspath, " ");
        }

      /* Print origin */
      if (json_paths)
        json_object_string_add(json_path, "origin", bgp_origin_long_str[attr->origin]);
      else
        vty_out (vty, "%s", bgp_origin_str[attr->origin]);
    }
  else
    {
      if (json_paths)
        json_object_string_add(json_path, "alert", "No attributes");
      else
        vty_out (vty, "No attributes to print%s", VTY_NEWLINE);
    }

  if (json_paths)
    {
      if (json_nexthop_global || json_nexthop_ll)
        {
          json_nexthops = json_object_new_array();

          if (json_nexthop_global)
            json_object_array_add(json_nexthops, json_nexthop_global);

          if (json_nexthop_ll)
            json_object_array_add(json_nexthops, json_nexthop_ll);

          json_object_object_add(json_path, "nexthops", json_nexthops);
        }

      json_object_array_add(json_paths, json_path);
    }
  else
    {
    vty_out (vty, "%s", VTY_NEWLINE);
#if ENABLE_BGP_VNC
      /* prints an additional line, indented, with VNC info, if present */
      if ((safi == SAFI_MPLS_VPN) || (safi == SAFI_ENCAP))
        rfapi_vty_out_vncinfo(vty, p, binfo, safi);
#endif
    }
}  

/* called from terminal list command */
void
route_vty_out_tmp (struct vty *vty, struct prefix *p, struct attr *attr, safi_t safi,
                   u_char use_json, json_object *json_ar)
{
  json_object *json_status = NULL;
  json_object *json_net = NULL;
  char buff[BUFSIZ];
  /* Route status display. */
  if (use_json)
    {
      json_status = json_object_new_object();
      json_net = json_object_new_object();
    }
  else
    {
      vty_out (vty, "*");
      vty_out (vty, ">");
      vty_out (vty, " ");
    }

  /* print prefix and mask */
  if (use_json)
    json_object_string_add(json_net, "addrPrefix", inet_ntop (p->family, &p->u.prefix, buff, BUFSIZ));
  else
    route_vty_out_route (p, vty);

  /* Print attribute */
  if (attr) 
    {
      if (use_json)
        {
          if (p->family == AF_INET &&
              (safi == SAFI_MPLS_VPN ||
               safi == SAFI_ENCAP ||
               safi == SAFI_EVPN ||
               !BGP_ATTR_NEXTHOP_AFI_IP6(attr)))
            {
              if (safi == SAFI_MPLS_VPN || safi == SAFI_ENCAP || safi == SAFI_EVPN)
                json_object_string_add(json_net, "nextHop", inet_ntoa (attr->extra->mp_nexthop_global_in));
              else
                json_object_string_add(json_net, "nextHop", inet_ntoa (attr->nexthop));
            }
          else if (p->family == AF_INET6 || BGP_ATTR_NEXTHOP_AFI_IP6(attr))
            {
              char buf[BUFSIZ];

              json_object_string_add(json_net, "netHopGloabal", inet_ntop (AF_INET6, &attr->extra->mp_nexthop_global,
                                  buf, BUFSIZ));
            }

          if (attr->flag & ATTR_FLAG_BIT (BGP_ATTR_MULTI_EXIT_DISC))
            json_object_int_add(json_net, "metric", attr->med);

          if (attr->flag & ATTR_FLAG_BIT (BGP_ATTR_LOCAL_PREF))
            json_object_int_add(json_net, "localPref", attr->local_pref);

          if (attr->extra)
            json_object_int_add(json_net, "weight", attr->extra->weight);
          else
            json_object_int_add(json_net, "weight", 0);

          /* Print aspath */
          if (attr->aspath)
            json_object_string_add(json_net, "asPath", attr->aspath->str);

          /* Print origin */
          json_object_string_add(json_net, "bgpOriginCode", bgp_origin_str[attr->origin]);
        }
      else
        {
          if (p->family == AF_INET &&
              (safi == SAFI_MPLS_VPN ||
               safi == SAFI_ENCAP ||
               safi == SAFI_EVPN ||
               !BGP_ATTR_NEXTHOP_AFI_IP6(attr)))
            {
              if (safi == SAFI_MPLS_VPN || safi == SAFI_ENCAP || safi == SAFI_EVPN)
                vty_out (vty, "%-16s",
                         inet_ntoa (attr->extra->mp_nexthop_global_in));
              else
                vty_out (vty, "%-16s", inet_ntoa (attr->nexthop));
            }
          else if (p->family == AF_INET6 || BGP_ATTR_NEXTHOP_AFI_IP6(attr))
            {
              int len;
              char buf[BUFSIZ];

              assert (attr->extra);

              len = vty_out (vty, "%s",
                             inet_ntop (AF_INET6, &attr->extra->mp_nexthop_global,
                             buf, BUFSIZ));
              len = 16 - len;
              if (len < 1)
                vty_out (vty, "%s%*s", VTY_NEWLINE, 36, " ");
              else
                vty_out (vty, "%*s", len, " ");
            }
          if (attr->flag & ATTR_FLAG_BIT (BGP_ATTR_MULTI_EXIT_DISC))
            vty_out (vty, "%10u", attr->med);
          else
            vty_out (vty, "          ");

          if (attr->flag & ATTR_FLAG_BIT (BGP_ATTR_LOCAL_PREF))
            vty_out (vty, "%7u", attr->local_pref);
          else
            vty_out (vty, "       ");

          vty_out (vty, "%7u ", (attr->extra ? attr->extra->weight : 0));

          /* Print aspath */
          if (attr->aspath)
            aspath_print_vty (vty, "%s", attr->aspath, " ");

          /* Print origin */
          vty_out (vty, "%s", bgp_origin_str[attr->origin]);
        }
    }
  if (use_json)
    {
      json_object_boolean_true_add(json_status, "*");
      json_object_boolean_true_add(json_status, ">");
      json_object_object_add(json_net, "appliedStatusSymbols", json_status);
      char buf_cut[BUFSIZ];
      json_object_object_add(json_ar, inet_ntop (p->family, &p->u.prefix, buf_cut, BUFSIZ), json_net);
    }
  else
    vty_out (vty, "%s", VTY_NEWLINE);
}  

void
route_vty_out_tag (struct vty *vty, struct prefix *p,
		   struct bgp_info *binfo, int display, safi_t safi, json_object *json)
{
  json_object *json_out = NULL;
  struct attr *attr;
  mpls_label_t label = MPLS_INVALID_LABEL;

  if (!binfo->extra)
    return;

  if (json)
    json_out = json_object_new_object();
  
  /* short status lead text */ 
  route_vty_short_status_out (vty, binfo, json_out);
    
  /* print prefix and mask */
  if (json == NULL)
    {
      if (! display)
        route_vty_out_route (p, vty);
      else
        vty_out (vty, "%*s", 17, " ");
    }

  /* Print attribute */
  attr = binfo->attr;
  if (attr) 
    {
      if (((p->family == AF_INET) && ((safi == SAFI_MPLS_VPN || safi == SAFI_ENCAP)))
          || (safi == SAFI_EVPN && p->family == AF_ETHERNET && !BGP_ATTR_NEXTHOP_AFI_IP6(attr))
          || (!BGP_ATTR_NEXTHOP_AFI_IP6(attr)))
	{
	  if (safi == SAFI_MPLS_VPN || safi == SAFI_ENCAP || safi == SAFI_EVPN)
            {
              if (json)
                json_object_string_add(json_out, "mpNexthopGlobalIn", inet_ntoa (attr->extra->mp_nexthop_global_in));
              else
                vty_out (vty, "%-16s", inet_ntoa (attr->extra->mp_nexthop_global_in));
            }
	  else
            {
              if (json)
                json_object_string_add(json_out, "nexthop", inet_ntoa (attr->nexthop));
              else
                vty_out (vty, "%-16s", inet_ntoa (attr->nexthop));
            }
	}
      else if (((p->family == AF_INET6) && ((safi == SAFI_MPLS_VPN || safi == SAFI_ENCAP)))
               || (safi == SAFI_EVPN && p->family == AF_ETHERNET && BGP_ATTR_NEXTHOP_AFI_IP6(attr))
               || (BGP_ATTR_NEXTHOP_AFI_IP6(attr)))
	{
	  assert (attr->extra);
	  char buf_a[BUFSIZ];
	  char buf_b[BUFSIZ];
          char buf_c[BUFSIZ];
	  if (attr->extra->mp_nexthop_len == BGP_ATTR_NHLEN_IPV6_GLOBAL)
            {
              if (json)
                json_object_string_add(json_out, "mpNexthopGlobalIn",
                                       inet_ntop (AF_INET6, &attr->extra->mp_nexthop_global, buf_a, BUFSIZ));
              else
                vty_out (vty, "%s",
                         inet_ntop (AF_INET6, &attr->extra->mp_nexthop_global,
                                    buf_a, BUFSIZ));
            }
	  else if (attr->extra->mp_nexthop_len == BGP_ATTR_NHLEN_IPV6_GLOBAL_AND_LL)
            {
              if (json)
                {
                  inet_ntop (AF_INET6, &attr->extra->mp_nexthop_global,
                             buf_a, BUFSIZ);
                  inet_ntop (AF_INET6, &attr->extra->mp_nexthop_local,
                             buf_b, BUFSIZ);
                  sprintf(buf_c, "%s(%s)", buf_a, buf_b);
                  json_object_string_add(json_out, "mpNexthopGlobalLocal", buf_c);
                }
              else
                vty_out (vty, "%s(%s)",
                         inet_ntop (AF_INET6, &attr->extra->mp_nexthop_global,
                                    buf_a, BUFSIZ),
                         inet_ntop (AF_INET6, &attr->extra->mp_nexthop_local,
                                    buf_b, BUFSIZ));
            }

	}
    }

  label = decode_label (&binfo->extra->label);

  // dwalton why is this called 'notag'?
  if (bgp_is_valid_label(&label))
    {
      if (json)
        {
          json_object_int_add(json_out, "notag", label);
          json_object_array_add(json, json_out);
        }
      else
        {
          vty_out (vty, "notag/%d%s", label, VTY_NEWLINE);
        }
    }
}  

void
route_vty_out_overlay (struct vty *vty, struct prefix *p,
                       struct bgp_info *binfo, int display, json_object *json_paths)
{
  struct attr *attr;
  char buf[BUFSIZ];
  json_object *json_path = NULL;

  if (json_paths)
    json_path = json_object_new_object();

  if (!binfo->extra)
    return;

  /* short status lead text */
  route_vty_short_status_out (vty, binfo, json_path);

  /* print prefix and mask */
  if (! display)
    route_vty_out_route (p, vty);
  else
    vty_out (vty, "%*s", 17, " ");

  /* Print attribute */
  attr = binfo->attr;
  if (attr)
    {
      if (attr->extra)
        {
          char	buf1[BUFSIZ];
          int af = NEXTHOP_FAMILY(attr->extra->mp_nexthop_len);

          switch (af) {
          case AF_INET:
            vty_out (vty, "%-16s", inet_ntop(af,
                                             &attr->extra->mp_nexthop_global_in, buf, BUFSIZ));
            break;
          case AF_INET6:
            vty_out (vty, "%s(%s)",
                     inet_ntop (af,
                                &attr->extra->mp_nexthop_global, buf, BUFSIZ),
                     inet_ntop (af,
                                &attr->extra->mp_nexthop_local, buf1, BUFSIZ));
            break;
          default:
            vty_out(vty, "?");
          }
        } else {
        vty_out(vty, "?");
      }
    }

  if(attr->extra)
    {
      struct eth_segment_id *id = &(attr->extra->evpn_overlay.eth_s_id);
      char *str = esi2str(id);
      vty_out (vty, "%s", str);
      XFREE (MTYPE_TMP, str);
      if (p->u.prefix_evpn.flags & IP_PREFIX_V4)
	{
          vty_out (vty, "/%s", inet_ntoa (attr->extra->evpn_overlay.gw_ip.ipv4));
	}
      else if (p->u.prefix_evpn.flags & IP_PREFIX_V6)
	{
          vty_out (vty, "/%s",
                   inet_ntop (AF_INET6, &(attr->extra->evpn_overlay.gw_ip.ipv6),
                              buf, BUFSIZ));
	}
      if(attr->extra->ecommunity)
        {
          char *mac = NULL;
          struct ecommunity_val *routermac = ecommunity_lookup (attr->extra->ecommunity,
                                                                ECOMMUNITY_ENCODE_EVPN,
                                                                ECOMMUNITY_EVPN_SUBTYPE_ROUTERMAC);
          if(routermac)
            mac = ecom_mac2str((char *)routermac->val);
          if(mac)
            {
              vty_out (vty, "/%s",(char *)mac);
              XFREE(MTYPE_TMP, mac);
            }
        }
    }
  vty_out (vty, "%s", VTY_NEWLINE);
}

/* dampening route */
static void
damp_route_vty_out (struct vty *vty, struct prefix *p, struct bgp_info *binfo,
                    int display, safi_t safi, u_char use_json, json_object *json)
{
  struct attr *attr;
  int len;
  char timebuf[BGP_UPTIME_LEN];

  /* short status lead text */ 
  route_vty_short_status_out (vty, binfo, json);
  
  /* print prefix and mask */
  if (!use_json)
    {
      if (! display)
        route_vty_out_route (p, vty);
      else
        vty_out (vty, "%*s", 17, " ");
    }

  len = vty_out (vty, "%s", binfo->peer->host);
  len = 17 - len;
  if (len < 1)
    {
      if (!use_json)
        vty_out (vty, "%s%*s", VTY_NEWLINE, 34, " ");
    }
  else
    {
      if (use_json)
        json_object_int_add(json, "peerHost", len);
      else
        vty_out (vty, "%*s", len, " ");
    }

  if (use_json)
    bgp_damp_reuse_time_vty (vty, binfo, timebuf, BGP_UPTIME_LEN, use_json, json);
  else
    vty_out (vty, "%s ", bgp_damp_reuse_time_vty (vty, binfo, timebuf, BGP_UPTIME_LEN, use_json, json));

  /* Print attribute */
  attr = binfo->attr;
  if (attr)
    {
      /* Print aspath */
      if (attr->aspath)
        {
          if (use_json)
            json_object_string_add(json, "asPath", attr->aspath->str);
          else
            aspath_print_vty (vty, "%s", attr->aspath, " ");
        }

      /* Print origin */
      if (use_json)
        json_object_string_add(json, "origin", bgp_origin_str[attr->origin]);
      else
        vty_out (vty, "%s", bgp_origin_str[attr->origin]);
    }
  if (!use_json)
    vty_out (vty, "%s", VTY_NEWLINE);
}

/* flap route */
static void
flap_route_vty_out (struct vty *vty, struct prefix *p, struct bgp_info *binfo,
                    int display, safi_t safi, u_char use_json, json_object *json)
{
  struct attr *attr;
  struct bgp_damp_info *bdi;
  char timebuf[BGP_UPTIME_LEN];
  int len;
  
  if (!binfo->extra)
    return;
  
  bdi = binfo->extra->damp_info;

  /* short status lead text */
  route_vty_short_status_out (vty, binfo, json);
  
  /* print prefix and mask */
  if (!use_json)
    {
      if (! display)
        route_vty_out_route (p, vty);
      else
        vty_out (vty, "%*s", 17, " ");
    }

  len = vty_out (vty, "%s", binfo->peer->host);
  len = 16 - len;
  if (len < 1)
    {
      if (!use_json)
        vty_out (vty, "%s%*s", VTY_NEWLINE, 33, " ");
    }
  else
    {
      if (use_json)
        json_object_int_add(json, "peerHost", len);
      else
        vty_out (vty, "%*s", len, " ");
    }

  len = vty_out (vty, "%d", bdi->flap);
  len = 5 - len;
  if (len < 1)
    {
      if (!use_json)
        vty_out (vty, " ");
    }
  else
    {
      if (use_json)
        json_object_int_add(json, "bdiFlap", len);
      else
        vty_out (vty, "%*s", len, " ");
    }

  if (use_json)
    peer_uptime (bdi->start_time, timebuf, BGP_UPTIME_LEN, use_json, json);
  else
    vty_out (vty, "%s ", peer_uptime (bdi->start_time,
             timebuf, BGP_UPTIME_LEN, 0, NULL));

  if (CHECK_FLAG (binfo->flags, BGP_INFO_DAMPED)
      && ! CHECK_FLAG (binfo->flags, BGP_INFO_HISTORY))
    {
      if (use_json)
        bgp_damp_reuse_time_vty (vty, binfo, timebuf, BGP_UPTIME_LEN, use_json, json);
      else
        vty_out (vty, "%s ", bgp_damp_reuse_time_vty (vty, binfo, timebuf, BGP_UPTIME_LEN, use_json, json));
    }
  else
    {
      if (!use_json)
        vty_out (vty, "%*s ", 8, " ");
    }

  /* Print attribute */
  attr = binfo->attr;
  if (attr)
    {
      /* Print aspath */
      if (attr->aspath)
        {
          if (use_json)
            json_object_string_add(json, "asPath", attr->aspath->str);
          else
            aspath_print_vty (vty, "%s", attr->aspath, " ");
        }

      /* Print origin */
      if (use_json)
        json_object_string_add(json, "origin", bgp_origin_str[attr->origin]);
      else
        vty_out (vty, "%s", bgp_origin_str[attr->origin]);
    }
  if (!use_json)
    vty_out (vty, "%s", VTY_NEWLINE);
}

static void
route_vty_out_advertised_to (struct vty *vty, struct peer *peer, int *first,
                             const char *header, json_object *json_adv_to)
{
  char buf1[INET6_ADDRSTRLEN];
  json_object *json_peer = NULL;

  if (json_adv_to)
    {
      /* 'advertised-to' is a dictionary of peers we have advertised this
       * prefix too.  The key is the peer's IP or swpX, the value is the
       * hostname if we know it and "" if not.
       */
      json_peer = json_object_new_object();

      if (peer->hostname)
        json_object_string_add(json_peer, "hostname", peer->hostname);

      if (peer->conf_if)
        json_object_object_add(json_adv_to, peer->conf_if, json_peer);
      else
        json_object_object_add(json_adv_to,
                               sockunion2str (&peer->su, buf1, SU_ADDRSTRLEN),
                               json_peer);
    }
  else
    {
      if (*first)
        {
          vty_out (vty, "%s", header);
          *first = 0;
        }

      if (peer->hostname && bgp_flag_check(peer->bgp, BGP_FLAG_SHOW_HOSTNAME))
        {
          if (peer->conf_if)
            vty_out (vty, " %s(%s)", peer->hostname, peer->conf_if);
          else
            vty_out (vty, " %s(%s)", peer->hostname,
                     sockunion2str (&peer->su, buf1, SU_ADDRSTRLEN));
        }
      else
        {
          if (peer->conf_if)
            vty_out (vty, " %s", peer->conf_if);
          else
            vty_out (vty, " %s", sockunion2str (&peer->su, buf1, SU_ADDRSTRLEN));
        }
    }
}

static void
route_vty_out_detail (struct vty *vty, struct bgp *bgp, struct prefix *p, 
		      struct bgp_info *binfo, afi_t afi, safi_t safi,
                      json_object *json_paths)
{
  char buf[INET6_ADDRSTRLEN];
  char buf1[BUFSIZ];
  struct attr *attr;
  int sockunion_vty_out (struct vty *, union sockunion *);
  time_t tbuf;
  json_object *json_bestpath = NULL;
  json_object *json_cluster_list = NULL;
  json_object *json_cluster_list_list = NULL;
  json_object *json_ext_community = NULL;
  json_object *json_last_update = NULL;
  json_object *json_nexthop_global = NULL;
  json_object *json_nexthop_ll = NULL;
  json_object *json_nexthops = NULL;
  json_object *json_path = NULL;
  json_object *json_peer = NULL;
  json_object *json_string = NULL;
  json_object *json_adv_to = NULL;
  int first = 0;
  struct listnode *node, *nnode;
  struct peer *peer;
  int addpath_capable;
  int has_adj;
  unsigned int first_as;

  if (json_paths)
    {
      json_path = json_object_new_object();
      json_peer = json_object_new_object();
      json_nexthop_global = json_object_new_object();
    }

  attr = binfo->attr;

  if (attr)
    {
      /* Line1 display AS-path, Aggregator */
      if (attr->aspath)
	{
          if (json_paths)
           {
            json_object_lock(attr->aspath->json);
            json_object_object_add(json_path, "aspath", attr->aspath->json);
           }
          else
            {
              if (attr->aspath->segments)
                aspath_print_vty (vty, "  %s", attr->aspath, "");
              else
                vty_out (vty, "  Local");
            }
	}

      if (CHECK_FLAG (binfo->flags, BGP_INFO_REMOVED))
        {
          if (json_paths)
            json_object_boolean_true_add(json_path, "removed");
          else
            vty_out (vty, ", (removed)");
        }

      if (CHECK_FLAG (binfo->flags, BGP_INFO_STALE))
        {
          if (json_paths)
            json_object_boolean_true_add(json_path, "stale");
          else
	    vty_out (vty, ", (stale)");
        }

      if (CHECK_FLAG (attr->flag, ATTR_FLAG_BIT (BGP_ATTR_AGGREGATOR)))
        {
          if (json_paths)
            {
              json_object_int_add(json_path, "aggregatorAs", attr->extra->aggregator_as);
              json_object_string_add(json_path, "aggregatorId", inet_ntoa (attr->extra->aggregator_addr));
            }
          else
            {
	      vty_out (vty, ", (aggregated by %u %s)",
	               attr->extra->aggregator_as,
		       inet_ntoa (attr->extra->aggregator_addr));
            }
        }

      if (CHECK_FLAG (binfo->peer->af_flags[afi][safi], PEER_FLAG_REFLECTOR_CLIENT))
        {
          if (json_paths)
            json_object_boolean_true_add(json_path, "rxedFromRrClient");
          else
	    vty_out (vty, ", (Received from a RR-client)");
        }

      if (CHECK_FLAG (binfo->peer->af_flags[afi][safi], PEER_FLAG_RSERVER_CLIENT))
        {
          if (json_paths)
            json_object_boolean_true_add(json_path, "rxedFromRsClient");
          else
	    vty_out (vty, ", (Received from a RS-client)");
        }

      if (CHECK_FLAG (binfo->flags, BGP_INFO_HISTORY))
        {
          if (json_paths)
            json_object_boolean_true_add(json_path, "dampeningHistoryEntry");
          else
	    vty_out (vty, ", (history entry)");
        }
      else if (CHECK_FLAG (binfo->flags, BGP_INFO_DAMPED))
        {
          if (json_paths)
            json_object_boolean_true_add(json_path, "dampeningSuppressed");
          else
	    vty_out (vty, ", (suppressed due to dampening)");
        }

      if (!json_paths)
        vty_out (vty, "%s", VTY_NEWLINE);
	  
      /* Line2 display Next-hop, Neighbor, Router-id */
      /* Display the nexthop */
      if (p->family == AF_INET &&
          (safi == SAFI_MPLS_VPN ||
           safi == SAFI_ENCAP ||
           safi == SAFI_EVPN ||
           !BGP_ATTR_NEXTHOP_AFI_IP6(attr)))
	{
          if (safi == SAFI_MPLS_VPN || safi == SAFI_ENCAP || safi == SAFI_EVPN)
            {
              if (json_paths)
                json_object_string_add(json_nexthop_global, "ip", inet_ntoa (attr->extra->mp_nexthop_global_in));
              else
	        vty_out (vty, "    %s", inet_ntoa (attr->extra->mp_nexthop_global_in));
            }
          else
            {
              if (json_paths)
                json_object_string_add(json_nexthop_global, "ip", inet_ntoa (attr->nexthop));
              else
	        vty_out (vty, "    %s", inet_ntoa (attr->nexthop));
            }

          if (json_paths)
            json_object_string_add(json_nexthop_global, "afi", "ipv4");
	}
      else
	{
	  assert (attr->extra);
          if (json_paths)
            {
              json_object_string_add(json_nexthop_global, "ip",
                                     inet_ntop (AF_INET6, &attr->extra->mp_nexthop_global,
                                                buf, INET6_ADDRSTRLEN));
              json_object_string_add(json_nexthop_global, "afi", "ipv6");
              json_object_string_add(json_nexthop_global, "scope", "global");
            }
          else
            {
	      vty_out (vty, "    %s",
		       inet_ntop (AF_INET6, &attr->extra->mp_nexthop_global,
			          buf, INET6_ADDRSTRLEN));
            }
	}

      /* Display the IGP cost or 'inaccessible' */
      if (! CHECK_FLAG (binfo->flags, BGP_INFO_VALID))
        {
          if (json_paths)
            json_object_boolean_false_add(json_nexthop_global, "accessible");
          else
            vty_out (vty, " (inaccessible)");
        }
      else
        {
          if (binfo->extra && binfo->extra->igpmetric)
            {
              if (json_paths)
                json_object_int_add(json_nexthop_global, "metric", binfo->extra->igpmetric);
              else
                vty_out (vty, " (metric %u)", binfo->extra->igpmetric);
            }

          /* IGP cost is 0, display this only for json */
          else
            {
              if (json_paths)
                json_object_int_add(json_nexthop_global, "metric", 0);
            }

          if (json_paths)
            json_object_boolean_true_add(json_nexthop_global, "accessible");
        }

      /* Display peer "from" output */
      /* This path was originated locally */
      if (binfo->peer == bgp->peer_self)
	{

          if (p->family == AF_INET && !BGP_ATTR_NEXTHOP_AFI_IP6(attr))
            {
              if (json_paths)
                json_object_string_add(json_peer, "peerId", "0.0.0.0");
              else
	        vty_out (vty, " from 0.0.0.0 ");
            }
          else
            {
              if (json_paths)
                json_object_string_add(json_peer, "peerId", "::");
              else
	        vty_out (vty, " from :: ");
            }

          if (json_paths)
            json_object_string_add(json_peer, "routerId", inet_ntoa(bgp->router_id));
          else
	    vty_out (vty, "(%s)", inet_ntoa(bgp->router_id));
	}

      /* We RXed this path from one of our peers */
      else
	{

          if (json_paths)
            {
              json_object_string_add(json_peer, "peerId", sockunion2str (&binfo->peer->su, buf, SU_ADDRSTRLEN));
              json_object_string_add(json_peer, "routerId", inet_ntop (AF_INET, &binfo->peer->remote_id, buf1, BUFSIZ));

              if (binfo->peer->hostname)
                json_object_string_add(json_peer, "hostname", binfo->peer->hostname);

              if (binfo->peer->domainname)
                json_object_string_add(json_peer, "domainname", binfo->peer->domainname);

              if (binfo->peer->conf_if)
                json_object_string_add(json_peer, "interface", binfo->peer->conf_if);
            }
          else
            {
              if (binfo->peer->conf_if)
		{
		  if (binfo->peer->hostname &&
		      bgp_flag_check(binfo->peer->bgp, BGP_FLAG_SHOW_HOSTNAME))
		    vty_out (vty, " from %s(%s)", binfo->peer->hostname,
			     binfo->peer->conf_if);
		  else
		    vty_out (vty, " from %s", binfo->peer->conf_if);
		}
              else
		{
		  if (binfo->peer->hostname &&
		      bgp_flag_check(binfo->peer->bgp, BGP_FLAG_SHOW_HOSTNAME))
		    vty_out (vty, " from %s(%s)", binfo->peer->hostname,
			     binfo->peer->host);
		  else
		    vty_out (vty, " from %s", sockunion2str (&binfo->peer->su, buf, SU_ADDRSTRLEN));
		}

              if (attr->flag & ATTR_FLAG_BIT(BGP_ATTR_ORIGINATOR_ID))
                vty_out (vty, " (%s)", inet_ntoa (attr->extra->originator_id));
              else
                vty_out (vty, " (%s)", inet_ntop (AF_INET, &binfo->peer->remote_id, buf1, BUFSIZ));
            }
	}

      if (!json_paths)
        vty_out (vty, "%s", VTY_NEWLINE);

      /* display the link-local nexthop */
      if (attr->extra && attr->extra->mp_nexthop_len == BGP_ATTR_NHLEN_IPV6_GLOBAL_AND_LL)
	{
          if (json_paths)
            {
              json_nexthop_ll = json_object_new_object();
              json_object_string_add(json_nexthop_ll, "ip",
                                     inet_ntop (AF_INET6, &attr->extra->mp_nexthop_local,
                                                buf, INET6_ADDRSTRLEN));
              json_object_string_add(json_nexthop_ll, "afi", "ipv6");
              json_object_string_add(json_nexthop_ll, "scope", "link-local");

              json_object_boolean_true_add(json_nexthop_ll, "accessible");

              if (!attr->extra->mp_nexthop_prefer_global)
                json_object_boolean_true_add(json_nexthop_ll, "used");
              else
                json_object_boolean_true_add(json_nexthop_global, "used");
            }
          else
            {
	      vty_out (vty, "    (%s) %s%s",
                       inet_ntop (AF_INET6, &attr->extra->mp_nexthop_local,
			          buf, INET6_ADDRSTRLEN),
                       attr->extra->mp_nexthop_prefer_global ?
                                   "(prefer-global)" : "(used)",
		       VTY_NEWLINE);
            }
	}
      /* If we do not have a link-local nexthop then we must flag the global as "used" */
      else
        {
          if (json_paths)
            json_object_boolean_true_add(json_nexthop_global, "used");
        }

      /* Line 3 display Origin, Med, Locpref, Weight, Tag, valid, Int/Ext/Local, Atomic, best */
      if (json_paths)
        json_object_string_add(json_path, "origin", bgp_origin_long_str[attr->origin]);
      else
        vty_out (vty, "      Origin %s", bgp_origin_long_str[attr->origin]);
	  
      if (attr->flag & ATTR_FLAG_BIT(BGP_ATTR_MULTI_EXIT_DISC))
        {
          if (json_paths)
            json_object_int_add(json_path, "med", attr->med);
          else
	    vty_out (vty, ", metric %u", attr->med);
        }
	  
      if (attr->flag & ATTR_FLAG_BIT(BGP_ATTR_LOCAL_PREF))
        {
          if (json_paths)
            json_object_int_add(json_path, "localpref", attr->local_pref);
          else
	    vty_out (vty, ", localpref %u", attr->local_pref);
        }
      else
        {
          if (json_paths)
            json_object_int_add(json_path, "localpref", bgp->default_local_pref);
          else
	    vty_out (vty, ", localpref %u", bgp->default_local_pref);
        }

      if (attr->extra && attr->extra->weight != 0)
        {
          if (json_paths)
            json_object_int_add(json_path, "weight", attr->extra->weight);
          else
	    vty_out (vty, ", weight %u", attr->extra->weight);
        }

      if (attr->extra && attr->extra->tag != 0)
        {
          if (json_paths)
            json_object_int_add(json_path, "tag", attr->extra->tag);
          else
            vty_out (vty, ", tag %"ROUTE_TAG_PRI, attr->extra->tag);
        }
	
      if (! CHECK_FLAG (binfo->flags, BGP_INFO_VALID))
        {
          if (json_paths)
            json_object_boolean_false_add(json_path, "valid");
          else
	    vty_out (vty, ", invalid");
        }
      else if (! CHECK_FLAG (binfo->flags, BGP_INFO_HISTORY))
        {
          if (json_paths)
            json_object_boolean_true_add(json_path, "valid");
          else
	    vty_out (vty, ", valid");
        }

      if (binfo->peer != bgp->peer_self)
	{
          if (binfo->peer->as == binfo->peer->local_as)
            {
              if (CHECK_FLAG(bgp->config, BGP_CONFIG_CONFEDERATION))
                {
                  if (json_paths)
                    json_object_string_add(json_peer, "type", "confed-internal");
                  else
                    vty_out (vty, ", confed-internal");
                }
              else
                {
                  if (json_paths)
                    json_object_string_add(json_peer, "type", "internal");
                  else
                    vty_out (vty, ", internal");
                }
            }
          else
            {
              if (bgp_confederation_peers_check(bgp, binfo->peer->as))
                {
                  if (json_paths)
                    json_object_string_add(json_peer, "type", "confed-external");
                  else
                    vty_out (vty, ", confed-external");
                }
              else
                {
                  if (json_paths)
                    json_object_string_add(json_peer, "type", "external");
                  else
                    vty_out (vty, ", external");
                }
            }
	}
      else if (binfo->sub_type == BGP_ROUTE_AGGREGATE)
        {
          if (json_paths)
            {
              json_object_boolean_true_add(json_path, "aggregated");
              json_object_boolean_true_add(json_path, "local");
            }
          else
            {
	      vty_out (vty, ", aggregated, local");
            }
        }
      else if (binfo->type != ZEBRA_ROUTE_BGP)
        {
          if (json_paths)
            json_object_boolean_true_add(json_path, "sourced");
          else
	    vty_out (vty, ", sourced");
        }
      else
        {
          if (json_paths)
            {
              json_object_boolean_true_add(json_path, "sourced");
              json_object_boolean_true_add(json_path, "local");
            }
          else
            {
	      vty_out (vty, ", sourced, local");
            }
        }

      if (attr->flag & ATTR_FLAG_BIT(BGP_ATTR_ATOMIC_AGGREGATE))
        {
          if (json_paths)
            json_object_boolean_true_add(json_path, "atomicAggregate");
          else
	    vty_out (vty, ", atomic-aggregate");
        }
	  
      if (CHECK_FLAG (binfo->flags, BGP_INFO_MULTIPATH) ||
	  (CHECK_FLAG (binfo->flags, BGP_INFO_SELECTED) &&
	   bgp_info_mpath_count (binfo)))
        {
          if (json_paths)
            json_object_boolean_true_add(json_path, "multipath");
          else
	    vty_out (vty, ", multipath");
        }

      // Mark the bestpath(s)
      if (CHECK_FLAG (binfo->flags, BGP_INFO_DMED_SELECTED))
        {
          first_as = aspath_get_first_as(attr->aspath);

          if (json_paths)
            {
              if (!json_bestpath)
                json_bestpath = json_object_new_object();
              json_object_int_add(json_bestpath, "bestpathFromAs", first_as);
            }
          else
            {
              if (first_as)
	        vty_out (vty, ", bestpath-from-AS %d", first_as);
              else
	        vty_out (vty, ", bestpath-from-AS Local");
            }
        }

      if (CHECK_FLAG (binfo->flags, BGP_INFO_SELECTED))
        {
          if (json_paths)
            {
              if (!json_bestpath)
                json_bestpath = json_object_new_object();
              json_object_boolean_true_add(json_bestpath, "overall");
            }
          else
	    vty_out (vty, ", best");
        }

      if (json_bestpath)
        json_object_object_add(json_path, "bestpath", json_bestpath);

      if (!json_paths)
        vty_out (vty, "%s", VTY_NEWLINE);
	  
      /* Line 4 display Community */
      if (attr->community)
        {
          if (json_paths)
            {
              json_object_lock(attr->community->json);
              json_object_object_add(json_path, "community", attr->community->json);
            }
          else
            {
	      vty_out (vty, "      Community: %s%s", attr->community->str,
		       VTY_NEWLINE);
            }
        }
	  
      /* Line 5 display Extended-community */
      if (attr->flag & ATTR_FLAG_BIT(BGP_ATTR_EXT_COMMUNITIES))
        {
          if (json_paths)
            {
              json_ext_community = json_object_new_object();
              json_object_string_add(json_ext_community, "string", attr->extra->ecommunity->str);
              json_object_object_add(json_path, "extendedCommunity", json_ext_community);
            }
          else
            {
	       vty_out (vty, "      Extended Community: %s%s",
	                attr->extra->ecommunity->str, VTY_NEWLINE);
            }
        }

      /* Line 6 display Large community */
      if (attr->flag & ATTR_FLAG_BIT(BGP_ATTR_LARGE_COMMUNITIES))
        vty_out (vty, "      Large Community: %s%s",
                 attr->extra->lcommunity->str, VTY_NEWLINE);

      /* Line 7 display Originator, Cluster-id */
      if ((attr->flag & ATTR_FLAG_BIT(BGP_ATTR_ORIGINATOR_ID)) ||
	  (attr->flag & ATTR_FLAG_BIT(BGP_ATTR_CLUSTER_LIST)))
	{
	  assert (attr->extra);
	  if (attr->flag & ATTR_FLAG_BIT(BGP_ATTR_ORIGINATOR_ID))
            {
              if (json_paths)
                json_object_string_add(json_path, "originatorId", inet_ntoa (attr->extra->originator_id));
              else
	        vty_out (vty, "      Originator: %s",
	                 inet_ntoa (attr->extra->originator_id));
            }

	  if (attr->flag & ATTR_FLAG_BIT(BGP_ATTR_CLUSTER_LIST))
	    {
	      int i;

              if (json_paths)
                {
                  json_cluster_list = json_object_new_object();
                  json_cluster_list_list = json_object_new_array();

	          for (i = 0; i < attr->extra->cluster->length / 4; i++)
                    {
                      json_string = json_object_new_string(inet_ntoa (attr->extra->cluster->list[i]));
                      json_object_array_add(json_cluster_list_list, json_string);
                    }

                  /* struct cluster_list does not have "str" variable like
                   * aspath and community do.  Add this someday if someone
                   * asks for it.
                  json_object_string_add(json_cluster_list, "string", attr->extra->cluster->str);
                   */
                  json_object_object_add(json_cluster_list, "list", json_cluster_list_list);
                  json_object_object_add(json_path, "clusterList", json_cluster_list);
                }
              else
                {
	          vty_out (vty, ", Cluster list: ");

	          for (i = 0; i < attr->extra->cluster->length / 4; i++)
                    {
		       vty_out (vty, "%s ",
		                inet_ntoa (attr->extra->cluster->list[i]));
                    }
                }
	    }

          if (!json_paths)
	    vty_out (vty, "%s", VTY_NEWLINE);
	}

      if (binfo->extra && binfo->extra->damp_info)
	bgp_damp_info_vty (vty, binfo, json_path);

      /* Remote Label */
      if (binfo->extra && bgp_is_valid_label(&binfo->extra->label))
        {
          mpls_label_t label = label_pton(&binfo->extra->label);
          if (json_paths)
            json_object_int_add(json_path, "remoteLabel", label);
          else
            vty_out(vty, "      Remote label: %d%s", label, VTY_NEWLINE);
        }

      /* Label Index */
      if (attr->extra->label_index != BGP_INVALID_LABEL_INDEX)
        {
          if (json_paths)
            json_object_int_add(json_path, "labelIndex", attr->extra->label_index);
          else
            vty_out(vty, "      Label Index: %d%s", attr->extra->label_index, VTY_NEWLINE);
        }

      /* Line 8 display Addpath IDs */
      if (binfo->addpath_rx_id || binfo->addpath_tx_id)
        {
          if (json_paths)
            {
              json_object_int_add(json_path, "addpathRxId", binfo->addpath_rx_id);
              json_object_int_add(json_path, "addpathTxId", binfo->addpath_tx_id);
            }
          else
            {
              vty_out (vty, "      AddPath ID: RX %u, TX %u%s",
                       binfo->addpath_rx_id, binfo->addpath_tx_id,
                       VTY_NEWLINE);
            }
        }

      /* If we used addpath to TX a non-bestpath we need to display
       * "Advertised to" on a path-by-path basis */
      if (bgp->addpath_tx_used[afi][safi])
        {
          first = 1;

          for (ALL_LIST_ELEMENTS (bgp->peer, node, nnode, peer))
            {
              addpath_capable = bgp_addpath_encode_tx (peer, afi, safi);
              has_adj = bgp_adj_out_lookup (peer, binfo->net, binfo->addpath_tx_id);

              if ((addpath_capable && has_adj) ||
                  (!addpath_capable && has_adj && CHECK_FLAG (binfo->flags, BGP_INFO_SELECTED)))
                {
                    if (json_path && !json_adv_to)
                      json_adv_to = json_object_new_object();

                    route_vty_out_advertised_to(vty, peer, &first,
                                                "      Advertised to:",
                                                json_adv_to);
                }
            }

          if (json_path)
            {
              if (json_adv_to)
                {
                  json_object_object_add(json_path, "advertisedTo", json_adv_to);
                }
            }
          else
            {
              if (!first)
                {
	          vty_out (vty, "%s", VTY_NEWLINE);
                }
            }
        }

      /* Line 9 display Uptime */
      tbuf = time(NULL) - (bgp_clock() - binfo->uptime);
      if (json_paths)
        {
          json_last_update = json_object_new_object();
          json_object_int_add(json_last_update, "epoch", tbuf);
          json_object_string_add(json_last_update, "string", ctime(&tbuf));
          json_object_object_add(json_path, "lastUpdate", json_last_update);
        }
      else
        vty_out (vty, "      Last update: %s", ctime(&tbuf));
    }

  /* We've constructed the json object for this path, add it to the json
   * array of paths
   */
  if (json_paths)
    {
      if (json_nexthop_global || json_nexthop_ll)
        {
          json_nexthops = json_object_new_array();

          if (json_nexthop_global)
            json_object_array_add(json_nexthops, json_nexthop_global);

          if (json_nexthop_ll)
            json_object_array_add(json_nexthops, json_nexthop_ll);

          json_object_object_add(json_path, "nexthops", json_nexthops);
        }

      json_object_object_add(json_path, "peer", json_peer);
      json_object_array_add(json_paths, json_path);
    }
  else
    vty_out (vty, "%s", VTY_NEWLINE);
}

#define BGP_SHOW_HEADER_CSV "Flags, Network, Next Hop, Metric, LocPrf, Weight, Path%s"
#define BGP_SHOW_DAMP_HEADER "   Network          From             Reuse    Path%s"
#define BGP_SHOW_FLAP_HEADER "   Network          From            Flaps Duration Reuse    Path%s"

static int
bgp_show_prefix_list (struct vty *vty, struct bgp *bgp,
                      const char *prefix_list_str, afi_t afi,
                      safi_t safi, enum bgp_show_type type);
static int
bgp_show_filter_list (struct vty *vty, struct bgp *bgp,
                      const char *filter, afi_t afi,
                      safi_t safi, enum bgp_show_type type);
static int
bgp_show_route_map (struct vty *vty, struct bgp *bgp,
                    const char *rmap_str, afi_t afi,
                    safi_t safi, enum bgp_show_type type);
static int
bgp_show_community_list (struct vty *vty, struct bgp *bgp,
                         const char *com, int exact,
                         afi_t afi, safi_t safi);
static int
bgp_show_prefix_longer (struct vty *vty, struct bgp *bgp,
                        const char *prefix, afi_t afi,
                        safi_t safi, enum bgp_show_type type);
static int
bgp_show_regexp (struct vty *vty, const char *regstr, afi_t afi,
		 safi_t safi, enum bgp_show_type type);
static int
bgp_show_community (struct vty *vty, struct bgp *bgp, int argc,
		    struct cmd_token **argv, int exact, afi_t afi, safi_t safi);

static int
bgp_show_table (struct vty *vty, struct bgp *bgp, struct bgp_table *table,
                enum bgp_show_type type, void *output_arg, u_char use_json)
{
  struct bgp_info *ri;
  struct bgp_node *rn;
  int header = 1;
  int display;
  unsigned long output_count;
  unsigned long total_count;
  struct prefix *p;
  char buf[BUFSIZ];
  char buf2[BUFSIZ];
  json_object *json_paths = NULL;
  int first = 1;

  if (use_json)
    {
      vty_out (vty, "{ \"vrfId\": %d, \"vrfName\": \"%s\", \"tableVersion\": %" PRId64 ", \"routerId\": \"%s\", \"routes\": { ",
	       bgp->vrf_id == VRF_UNKNOWN ? -1 : bgp->vrf_id,
	       bgp->inst_type == BGP_INSTANCE_TYPE_DEFAULT ? "Default" : bgp->name,
	       table->version, inet_ntoa (bgp->router_id));
      json_paths = json_object_new_object();
    }

  /* This is first entry point, so reset total line. */
  output_count = 0;
  total_count  = 0;

  /* Start processing of routes. */
  for (rn = bgp_table_top (table); rn; rn = bgp_route_next (rn)) 
    if (rn->info != NULL)
      {
        display = 0;
	if (!first && use_json)
	  {
	    vty_out (vty, ",");
	  }
        if (use_json)
          json_paths = json_object_new_array();
        else
          json_paths = NULL;

        for (ri = rn->info; ri; ri = ri->next)
          {
            total_count++;
            if (type == bgp_show_type_flap_statistics
                || type == bgp_show_type_flap_neighbor
                || type == bgp_show_type_dampend_paths
                || type == bgp_show_type_damp_neighbor)
              {
                if (!(ri->extra && ri->extra->damp_info))
                  continue;
              }
            if (type == bgp_show_type_regexp)
              {
                regex_t *regex = output_arg;

                if (bgp_regexec (regex, ri->attr->aspath) == REG_NOMATCH)
                  continue;
              }
            if (type == bgp_show_type_prefix_list)
              {
                struct prefix_list *plist = output_arg;

                if (prefix_list_apply (plist, &rn->p) != PREFIX_PERMIT)
                  continue;
              }
            if (type == bgp_show_type_filter_list)
              {
                struct as_list *as_list = output_arg;

                if (as_list_apply (as_list, ri->attr->aspath) != AS_FILTER_PERMIT)
                  continue;
              }
            if (type == bgp_show_type_route_map)
              {
                struct route_map *rmap = output_arg;
                struct bgp_info binfo;
                struct attr dummy_attr;
                struct attr_extra dummy_extra;
                int ret;

                dummy_attr.extra = &dummy_extra;
                bgp_attr_dup (&dummy_attr, ri->attr);

                binfo.peer = ri->peer;
                binfo.attr = &dummy_attr;

                ret = route_map_apply (rmap, &rn->p, RMAP_BGP, &binfo);
                if (ret == RMAP_DENYMATCH)
                  continue;
              }
            if (type == bgp_show_type_neighbor
                || type == bgp_show_type_flap_neighbor
                || type == bgp_show_type_damp_neighbor)
              {
                union sockunion *su = output_arg;

                if (ri->peer == NULL ||
                    ri->peer->su_remote == NULL || ! sockunion_same(ri->peer->su_remote, su))
                  continue;
              }
            if (type == bgp_show_type_cidr_only)
              {
                u_int32_t destination;

                destination = ntohl (rn->p.u.prefix4.s_addr);
                if (IN_CLASSC (destination) && rn->p.prefixlen == 24)
                  continue;
                if (IN_CLASSB (destination) && rn->p.prefixlen == 16)
                  continue;
                if (IN_CLASSA (destination) && rn->p.prefixlen == 8)
                  continue;
              }
            if (type == bgp_show_type_prefix_longer)
              {
                struct prefix *p = output_arg;

                if (! prefix_match (p, &rn->p))
                  continue;
              }
            if (type == bgp_show_type_community_all)
              {
                if (! ri->attr->community)
                  continue;
              }
            if (type == bgp_show_type_community)
              {
                struct community *com = output_arg;

                if (! ri->attr->community ||
                    ! community_match (ri->attr->community, com))
                  continue;
              }
            if (type == bgp_show_type_community_exact)
              {
                struct community *com = output_arg;

                if (! ri->attr->community ||
                    ! community_cmp (ri->attr->community, com))
                  continue;
              }
            if (type == bgp_show_type_community_list)
              {
                struct community_list *list = output_arg;

                if (! community_list_match (ri->attr->community, list))
                  continue;
              }
            if (type == bgp_show_type_community_list_exact)
              {
                struct community_list *list = output_arg;

                if (! community_list_exact_match (ri->attr->community, list))
                  continue;
              }
            if (type == bgp_show_type_lcommunity)
              {
                struct lcommunity *lcom = output_arg;

                if (! ri->attr->extra || ! ri->attr->extra->lcommunity ||
                    ! lcommunity_match (ri->attr->extra->lcommunity, lcom))
                  continue;
              }
            if (type == bgp_show_type_lcommunity_list)
              {
                struct community_list *list = output_arg;

                if (! ri->attr->extra ||
                    ! lcommunity_list_match (ri->attr->extra->lcommunity, list))
                  continue;
              }
            if (type == bgp_show_type_lcommunity_all)
              {
                if (! ri->attr->extra || ! ri->attr->extra->lcommunity)
                  continue;
              }
            if (type == bgp_show_type_dampend_paths
                || type == bgp_show_type_damp_neighbor)
              {
                if (! CHECK_FLAG (ri->flags, BGP_INFO_DAMPED)
                    || CHECK_FLAG (ri->flags, BGP_INFO_HISTORY))
                  continue;
              }

            if (!use_json && header)
              {
                vty_out (vty, "BGP table version is %" PRIu64 ", local router ID is %s%s", table->version, inet_ntoa (bgp->router_id), VTY_NEWLINE);
                vty_out (vty, BGP_SHOW_SCODE_HEADER, VTY_NEWLINE, VTY_NEWLINE);
                vty_out (vty, BGP_SHOW_OCODE_HEADER, VTY_NEWLINE, VTY_NEWLINE);
                if (type == bgp_show_type_dampend_paths
                    || type == bgp_show_type_damp_neighbor)
                  vty_out (vty, BGP_SHOW_DAMP_HEADER, VTY_NEWLINE);
                else if (type == bgp_show_type_flap_statistics
                         || type == bgp_show_type_flap_neighbor)
                  vty_out (vty, BGP_SHOW_FLAP_HEADER, VTY_NEWLINE);
                else
                  vty_out (vty, BGP_SHOW_HEADER, VTY_NEWLINE);
                header = 0;
              }

            if (type == bgp_show_type_dampend_paths
                || type == bgp_show_type_damp_neighbor)
              damp_route_vty_out (vty, &rn->p, ri, display, SAFI_UNICAST, use_json, json_paths);
            else if (type == bgp_show_type_flap_statistics
                     || type == bgp_show_type_flap_neighbor)
              flap_route_vty_out (vty, &rn->p, ri, display, SAFI_UNICAST, use_json, json_paths);
            else
              route_vty_out (vty, &rn->p, ri, display, SAFI_UNICAST, json_paths);
            display++;
          }

        if (display)
          {
            output_count++;
            if (use_json)
              {
                p = &rn->p;
                sprintf(buf2, "%s/%d", inet_ntop (p->family, &p->u.prefix, buf, BUFSIZ), p->prefixlen);
		vty_out (vty, "\"%s\": ", buf2);
		vty_out (vty, "%s", json_object_to_json_string (json_paths));
		json_object_free (json_paths);
		first = 0;

              }
          }
        }

  if (use_json)
    {
      json_object_free (json_paths);
      vty_out (vty, " } }%s", VTY_NEWLINE);
    }
  else
    {
      /* No route is displayed */
      if (output_count == 0)
        {
          if (type == bgp_show_type_normal)
            vty_out (vty, "No BGP prefixes displayed, %ld exist%s", total_count, VTY_NEWLINE);
        }
      else
        vty_out (vty, "%sDisplayed  %ld routes and %ld total paths%s",
                 VTY_NEWLINE, output_count, total_count, VTY_NEWLINE);
    }

  return CMD_SUCCESS;
}

static int
bgp_show (struct vty *vty, struct bgp *bgp, afi_t afi, safi_t safi,
          enum bgp_show_type type, void *output_arg, u_char use_json)
{
  struct bgp_table *table;

  if (bgp == NULL)
    {
      bgp = bgp_get_default ();
    }

  if (bgp == NULL)
    {
      if (!use_json)
        vty_out (vty, "No BGP process is configured%s", VTY_NEWLINE);
      return CMD_WARNING;
    }
  /* use MPLS and ENCAP specific shows until they are merged */
  if (safi == SAFI_MPLS_VPN) 
    {
      return bgp_show_mpls_vpn(vty, afi, NULL, type, output_arg,
                               0, use_json);
    }

  table = bgp->rib[afi][safi];

  return bgp_show_table (vty, bgp, table, type, output_arg,
                         use_json);
}

static void
bgp_show_all_instances_routes_vty (struct vty *vty, afi_t afi, safi_t safi,
                                   u_char use_json)
{
  struct listnode *node, *nnode;
  struct bgp *bgp;
  int is_first = 1;

  if (use_json)
    vty_out (vty, "{%s", VTY_NEWLINE);

  for (ALL_LIST_ELEMENTS (bm->bgp, node, nnode, bgp))
    {
      if (use_json)
        {
          if (! is_first)
            vty_out (vty, ",%s", VTY_NEWLINE);
          else
            is_first = 0;

          vty_out(vty, "\"%s\":", (bgp->inst_type == BGP_INSTANCE_TYPE_DEFAULT)
                  ? "Default" : bgp->name);
        }
      else
        {
          vty_out (vty, "%sInstance %s:%s",
                   VTY_NEWLINE,
                   (bgp->inst_type == BGP_INSTANCE_TYPE_DEFAULT)
                   ? "Default" : bgp->name,
                   VTY_NEWLINE);
        }
      bgp_show (vty, bgp, afi, safi, bgp_show_type_normal, NULL, use_json);

    }

  if (use_json)
    vty_out (vty, "}%s", VTY_NEWLINE);
}

/* Header of detailed BGP route information */
static void
route_vty_out_detail_header (struct vty *vty, struct bgp *bgp,
			     struct bgp_node *rn,
                             struct prefix_rd *prd, afi_t afi, safi_t safi,
                             json_object *json)
{
  struct bgp_info *ri;
  struct prefix *p;
  struct peer *peer;
  struct listnode *node, *nnode;
  char buf1[INET6_ADDRSTRLEN];
  char buf2[INET6_ADDRSTRLEN];
  int count = 0;
  int best = 0;
  int suppress = 0;
  int no_export = 0;
  int no_advertise = 0;
  int local_as = 0;
  int first = 1;
  int has_valid_label = 0;
  mpls_label_t label;
  json_object *json_adv_to = NULL;

  p = &rn->p;
  has_valid_label = bgp_is_valid_label(&rn->local_label);

  if (has_valid_label)
    label = label_pton(&rn->local_label);

  if (json)
    {
      if (has_valid_label)
        json_object_int_add(json, "localLabel", label);

      json_object_string_add(json, "prefix", inet_ntop (p->family, &p->u.prefix, buf2, INET6_ADDRSTRLEN));
      json_object_int_add(json, "prefixlen", p->prefixlen);
    }
  else
    {
      if (p->family == AF_ETHERNET)
        prefix2str (p, buf2, INET6_ADDRSTRLEN);
      else
        inet_ntop (p->family, &p->u.prefix, buf2, INET6_ADDRSTRLEN);
      vty_out (vty, "BGP routing table entry for %s%s%s/%d%s",
	       ((safi == SAFI_MPLS_VPN || safi == SAFI_ENCAP || safi == SAFI_EVPN) ?
	       prefix_rd2str (prd, buf1, RD_ADDRSTRLEN) : ""),
	       ((safi == SAFI_MPLS_VPN) || (safi == SAFI_EVPN)) ? ":" : "",
	       buf2,
	       p->prefixlen, VTY_NEWLINE);

      if (has_valid_label)
        vty_out(vty, "Local label: %d%s", label, VTY_NEWLINE);
      else if (bgp_labeled_safi(safi))
        vty_out(vty, "Local label: not allocated%s", VTY_NEWLINE);
    }

  for (ri = rn->info; ri; ri = ri->next)
    {
      count++;
      if (CHECK_FLAG (ri->flags, BGP_INFO_SELECTED))
	{
	  best = count;
	  if (ri->extra && ri->extra->suppress)
	    suppress = 1;
	  if (ri->attr->community != NULL)
	    {
	      if (community_include (ri->attr->community, COMMUNITY_NO_ADVERTISE))
		no_advertise = 1;
	      if (community_include (ri->attr->community, COMMUNITY_NO_EXPORT))
		no_export = 1;
	      if (community_include (ri->attr->community, COMMUNITY_LOCAL_AS))
		local_as = 1;
	    }
	}
    }

  if (!json)
    {
      vty_out (vty, "Paths: (%d available", count);
      if (best)
        {
          vty_out (vty, ", best #%d", best);
          if (safi == SAFI_UNICAST)
            vty_out (vty, ", table %s",
                     (bgp->inst_type == BGP_INSTANCE_TYPE_DEFAULT)
                     ? "Default-IP-Routing-Table" : bgp->name);
        }
      else
        vty_out (vty, ", no best path");

      if (no_advertise)
        vty_out (vty, ", not advertised to any peer");
      else if (no_export)
        vty_out (vty, ", not advertised to EBGP peer");
      else if (local_as)
        vty_out (vty, ", not advertised outside local AS");

      if (suppress)
        vty_out (vty, ", Advertisements suppressed by an aggregate.");
      vty_out (vty, ")%s", VTY_NEWLINE);
    }

  /* If we are not using addpath then we can display Advertised to and that will
   * show what peers we advertised the bestpath to.  If we are using addpath
   * though then we must display Advertised to on a path-by-path basis. */
  if (!bgp->addpath_tx_used[afi][safi])
    {
      for (ALL_LIST_ELEMENTS (bgp->peer, node, nnode, peer))
        {
          if (bgp_adj_out_lookup (peer, rn, 0))
            {
              if (json && !json_adv_to)
                json_adv_to = json_object_new_object();

              route_vty_out_advertised_to(vty, peer, &first,
                                          "  Advertised to non peer-group peers:\n ",
                                          json_adv_to);
            }
        }

      if (json)
        {
          if (json_adv_to)
            {
              json_object_object_add(json, "advertisedTo", json_adv_to);
            }
        }
      else
        {
          if (first)
            vty_out (vty, "  Not advertised to any peer");
          vty_out (vty, "%s", VTY_NEWLINE);
        }
    }
}

/* Display specified route of BGP table. */
static int
bgp_show_route_in_table (struct vty *vty, struct bgp *bgp, 
                         struct bgp_table *rib, const char *ip_str,
                         afi_t afi, safi_t safi, struct prefix_rd *prd,
                         int prefix_check, enum bgp_path_type pathtype,
                         u_char use_json)
{
  int ret;
  int header;
  int display = 0;
  struct prefix match;
  struct bgp_node *rn;
  struct bgp_node *rm;
  struct bgp_info *ri;
  struct bgp_table *table;
  json_object *json = NULL;
  json_object *json_paths = NULL;

  /* Check IP address argument. */
  ret = str2prefix (ip_str, &match);
  if (! ret)
    {
      vty_out (vty, "address is malformed%s", VTY_NEWLINE);
      return CMD_WARNING;
    }

  match.family = afi2family (afi);

  if (use_json)
    {
      json = json_object_new_object();
      json_paths = json_object_new_array();
    }

  if (safi == SAFI_MPLS_VPN || safi == SAFI_ENCAP || safi == SAFI_EVPN)
    {
      for (rn = bgp_table_top (rib); rn; rn = bgp_route_next (rn))
        {
          if (prd && memcmp (rn->p.u.val, prd->val, 8) != 0)
            continue;

          if ((table = rn->info) != NULL)
            {
              header = 1;

              if ((rm = bgp_node_match (table, &match)) != NULL)
                {
                  if (prefix_check && rm->p.prefixlen != match.prefixlen)
                    {
                      bgp_unlock_node (rm);
                      continue;
                    }

                  for (ri = rm->info; ri; ri = ri->next)
                    {
                      if (header)
                        {
                          route_vty_out_detail_header (vty, bgp, rm, (struct prefix_rd *)&rn->p,
                                                       AFI_IP, safi, json);
                          header = 0;
                        }
                      display++;

                      if (pathtype == BGP_PATH_ALL ||
                          (pathtype == BGP_PATH_BESTPATH && CHECK_FLAG (ri->flags, BGP_INFO_SELECTED)) ||
                          (pathtype == BGP_PATH_MULTIPATH &&
                           (CHECK_FLAG (ri->flags, BGP_INFO_MULTIPATH) || CHECK_FLAG (ri->flags, BGP_INFO_SELECTED))))
                        route_vty_out_detail (vty, bgp, &rm->p, ri, AFI_IP, safi, json_paths);
                    }

                  bgp_unlock_node (rm);
                }
            }
        }
    }
  else
    {
      header = 1;

      if ((rn = bgp_node_match (rib, &match)) != NULL)
        {
          if (! prefix_check || rn->p.prefixlen == match.prefixlen)
            {
              for (ri = rn->info; ri; ri = ri->next)
                {
                  if (header)
                    {
                      route_vty_out_detail_header (vty, bgp, rn, NULL, afi, safi, json);
                      header = 0;
                    }
                  display++;

                  if (pathtype == BGP_PATH_ALL ||
                      (pathtype == BGP_PATH_BESTPATH && CHECK_FLAG (ri->flags, BGP_INFO_SELECTED)) ||
                      (pathtype == BGP_PATH_MULTIPATH &&
                       (CHECK_FLAG (ri->flags, BGP_INFO_MULTIPATH) || CHECK_FLAG (ri->flags, BGP_INFO_SELECTED))))
                    route_vty_out_detail (vty, bgp, &rn->p, ri, afi, safi, json_paths);
                }
            }

          bgp_unlock_node (rn);
        }
    }

  if (use_json)
    {
      if (display)
        json_object_object_add(json, "paths", json_paths);

      vty_out (vty, "%s%s", json_object_to_json_string_ext(json, JSON_C_TO_STRING_PRETTY), VTY_NEWLINE);
      json_object_free(json);
    }
  else
    {
      if (!display)
        {
          vty_out (vty, "%% Network not in table%s", VTY_NEWLINE);
          return CMD_WARNING;
        }
    }

  return CMD_SUCCESS;
}

/* Display specified route of Main RIB */
static int
bgp_show_route (struct vty *vty, struct bgp *bgp, const char *ip_str,
		afi_t afi, safi_t safi, struct prefix_rd *prd,
		int prefix_check, enum bgp_path_type pathtype,
                u_char use_json)
{
  if (!bgp)
    bgp = bgp_get_default ();

  return bgp_show_route_in_table (vty, bgp, bgp->rib[afi][safi], ip_str, 
                                  afi, safi, prd, prefix_check, pathtype,
                                  use_json);
}

static int
bgp_show_lcommunity (struct vty *vty, struct bgp *bgp, int argc,
                     struct cmd_token **argv, afi_t afi, safi_t safi, u_char uj)
{
  struct lcommunity *lcom;
  struct buffer *b;
  int i;
  char *str;
  int first = 0;

  b = buffer_new (1024);
  for (i = 0; i < argc; i++)
    {
      if (first)
        buffer_putc (b, ' ');
      else
        {
          if (strmatch (argv[i]->text, "AA:BB:CC"))
            {
              first = 1;
              buffer_putstr (b, argv[i]->arg);
            }
        }
    }
  buffer_putc (b, '\0');

  str = buffer_getstr (b);
  buffer_free (b);

  lcom = lcommunity_str2com (str);
  XFREE (MTYPE_TMP, str);
  if (! lcom)
    {
      vty_out (vty, "%% Large-community malformed%s", VTY_NEWLINE);
      return CMD_WARNING;
    }

  return bgp_show (vty, bgp, afi, safi, bgp_show_type_lcommunity, lcom, uj);
}

static int
bgp_show_lcommunity_list (struct vty *vty, struct bgp *bgp, const char *lcom,
                          afi_t afi, safi_t safi, u_char uj)
{
  struct community_list *list;

  list = community_list_lookup (bgp_clist, lcom, LARGE_COMMUNITY_LIST_MASTER);
  if (list == NULL)
    {
      vty_out (vty, "%% %s is not a valid large-community-list name%s", lcom,
               VTY_NEWLINE);
      return CMD_WARNING;
    }

  return bgp_show (vty, bgp, afi, safi, bgp_show_type_lcommunity_list, list, uj);
}

DEFUN (show_ip_bgp_large_community_list,
       show_ip_bgp_large_community_list_cmd,
<<<<<<< HEAD
       "show [ip] bgp [<view|vrf> WORD] ["BGP_AFI_CMD_STR" ["BGP_SAFI_CMD_STR"]] large-community-list <(1-500)|WORD> [json]",
=======
       "show [ip] bgp [<view|vrf> VIEWVRFNAME] [<ipv4|ipv6> [<unicast|multicast|vpn|labeled-unicast>]] large-community-list <(1-500)|WORD> [json]",
>>>>>>> 2ca02077
       SHOW_STR
       IP_STR
       BGP_STR
       BGP_INSTANCE_HELP_STR
       BGP_AFI_HELP_STR
       BGP_SAFI_HELP_STR
       "Display routes matching the large-community-list\n"
       "large-community-list number\n"
       "large-community-list name\n"
       JSON_STR)
{
  char *vrf = NULL;
  afi_t afi = AFI_IP6;
  safi_t safi = SAFI_UNICAST;
  int idx = 0;

  if (argv_find (argv, argc, "ip", &idx))
    afi = AFI_IP;
  if (argv_find (argv, argc, "view", &idx) || argv_find (argv, argc, "vrf", &idx))
    vrf = argv[++idx]->arg;
  if (argv_find (argv, argc, "ipv4", &idx) || argv_find (argv, argc, "ipv6", &idx))
  {
    afi = strmatch(argv[idx]->text, "ipv6") ? AFI_IP6 : AFI_IP;
    if (argv_find (argv, argc, "unicast", &idx) || argv_find (argv, argc, "multicast", &idx))
      safi = bgp_vty_safi_from_arg (argv[idx]->text);
  }

  int uj = use_json (argc, argv);

    struct bgp *bgp = bgp_lookup_by_name (vrf);
  if (bgp == NULL)
   {
     vty_out (vty, "Can't find BGP instance %s%s", vrf, VTY_NEWLINE);
     return CMD_WARNING;
   }

  argv_find (argv, argc, "large-community-list", &idx);
  return bgp_show_lcommunity_list (vty, bgp, argv[idx+1]->arg, afi, safi, uj);
}
DEFUN (show_ip_bgp_large_community,
       show_ip_bgp_large_community_cmd,
<<<<<<< HEAD
       "show [ip] bgp [<view|vrf> WORD] ["BGP_AFI_CMD_STR" ["BGP_SAFI_CMD_STR"]] large-community [AA:BB:CC] [json]",
=======
       "show [ip] bgp [<view|vrf> VIEWVRFNAME] [<ipv4|ipv6> [<unicast|multicast|vpn|labeled-unicast>]] large-community [AA:BB:CC] [json]",
>>>>>>> 2ca02077
       SHOW_STR
       IP_STR
       BGP_STR
       BGP_INSTANCE_HELP_STR
       BGP_AFI_HELP_STR
       BGP_SAFI_HELP_STR
       "Display routes matching the large-communities\n"
       "List of large-community numbers\n"
       JSON_STR)
{
  char *vrf = NULL;
  afi_t afi = AFI_IP6;
  safi_t safi = SAFI_UNICAST;
  int idx = 0;

  if (argv_find (argv, argc, "ip", &idx))
    afi = AFI_IP;
  if (argv_find (argv, argc, "view", &idx) || argv_find (argv, argc, "vrf", &idx))
    vrf = argv[++idx]->arg;
  if (argv_find (argv, argc, "ipv4", &idx) || argv_find (argv, argc, "ipv6", &idx))
  {
    afi = strmatch(argv[idx]->text, "ipv6") ? AFI_IP6 : AFI_IP;
    if (argv_find (argv, argc, "unicast", &idx) || argv_find (argv, argc, "multicast", &idx))
      safi = bgp_vty_safi_from_arg (argv[idx]->text);
  }

  int uj = use_json (argc, argv);

  struct bgp *bgp = bgp_lookup_by_name (vrf);
  if (bgp == NULL)
   {
     vty_out (vty, "Can't find BGP instance %s%s", vrf, VTY_NEWLINE);
     return CMD_WARNING;
   }

  if (argv_find (argv, argc, "AA:BB:CC", &idx))
    return bgp_show_lcommunity (vty, bgp, argc, argv, afi, safi, uj);
  else
    return bgp_show (vty, bgp, afi, safi, bgp_show_type_lcommunity_all, NULL, uj);
}

static int bgp_table_stats (struct vty *vty, struct bgp *bgp, afi_t afi, safi_t safi);

/* BGP route print out function. */
DEFUN (show_ip_bgp,
       show_ip_bgp_cmd,
       "show [ip] bgp [<view|vrf> VIEWVRFNAME] ["BGP_AFI_CMD_STR" ["BGP_SAFI_CMD_STR"]]\
          [<\
             cidr-only\
             |dampening <flap-statistics|dampened-paths|parameters>\
             |route-map WORD\
             |prefix-list WORD\
             |filter-list WORD\
             |statistics\
             |community [<AA:NN|local-AS|no-advertise|no-export> [exact-match]]\
             |community-list <(1-500)|WORD> [exact-match]\
             |A.B.C.D/M longer-prefixes\
             |X:X::X:X/M longer-prefixes>\
          ] [json]",
       SHOW_STR
       IP_STR
       BGP_STR
       BGP_INSTANCE_HELP_STR
       BGP_AFI_HELP_STR
       BGP_SAFI_HELP_STR
       "Display only routes with non-natural netmasks\n"
       "Display detailed information about dampening\n"
       "Display flap statistics of routes\n"
       "Display paths suppressed due to dampening\n"
       "Display detail of configured dampening parameters\n"
       "Display routes matching the route-map\n"
       "A route-map to match on\n"
       "Display routes conforming to the prefix-list\n"
       "Prefix-list name\n"
       "Display routes conforming to the filter-list\n"
       "Regular expression access list name\n"
       "BGP RIB advertisement statistics\n"
       "Display routes matching the communities\n"
       COMMUNITY_AANN_STR
       "Do not send outside local AS (well-known community)\n"
       "Do not advertise to any peer (well-known community)\n"
       "Do not export to next AS (well-known community)\n"
       "Exact match of the communities\n"
       "Display routes matching the community-list\n"
       "community-list number\n"
       "community-list name\n"
       "Exact match of the communities\n"
       "IPv4 prefix\n"
       "Display route and more specific routes\n"
       "IPv6 prefix\n"
       "Display route and more specific routes\n"
       JSON_STR)
{
  afi_t afi = AFI_IP6;
  safi_t safi = SAFI_UNICAST;
  int exact_match = 0;
  enum bgp_show_type sh_type = bgp_show_type_normal;
  struct bgp *bgp = NULL;
  int idx = 0;

  bgp_vty_find_and_parse_afi_safi_bgp (vty, argv, argc, &idx, &afi, &safi, &bgp);
  if (!idx)
    return CMD_WARNING;

  int uj = use_json (argc, argv);
  if (uj) argc--;

  if (argv_find(argv, argc, "cidr-only", &idx))
    return bgp_show (vty, bgp, afi, safi, bgp_show_type_cidr_only, NULL, uj);

  if (argv_find(argv, argc, "dampening", &idx))
    {
      if (argv_find (argv, argc, "dampened-paths", &idx))
        return bgp_show (vty, bgp, afi, safi, bgp_show_type_dampend_paths, NULL, uj);
      else if (argv_find (argv, argc, "flap-statistics", &idx))
        return bgp_show (vty, bgp, afi, safi, bgp_show_type_flap_statistics, NULL, uj);
      else if (argv_find (argv, argc, "parameters", &idx))
        return bgp_show_dampening_parameters (vty, afi, safi);
    }

  if (argv_find(argv, argc, "prefix-list", &idx))
    return bgp_show_prefix_list (vty, bgp, argv[idx + 1]->arg, afi, safi, bgp_show_type_prefix_list);

  if (argv_find(argv, argc, "filter-list", &idx))
    return bgp_show_filter_list (vty, bgp, argv[idx + 1]->arg, afi, safi, bgp_show_type_filter_list);

  if (argv_find(argv, argc, "statistics", &idx))
    return bgp_table_stats (vty, bgp, afi, safi);

  if (argv_find(argv, argc, "route-map", &idx))
    return bgp_show_route_map (vty, bgp, argv[idx + 1]->arg, afi, safi, bgp_show_type_route_map);

  if (argv_find(argv, argc, "community", &idx))
    {
      /* show a specific community */
      if (argv_find (argv, argc, "local-AS", &idx) ||
          argv_find (argv, argc, "no-advertise", &idx) ||
          argv_find (argv, argc, "no-export", &idx))
        {
          if (argv_find (argv, argc, "exact_match", &idx))
            exact_match = 1;
          return bgp_show_community (vty, bgp, argc, argv, exact_match, afi, safi);
        }
      /* show all communities */
      else
        return bgp_show (vty, bgp, afi, safi, bgp_show_type_community_all, NULL, uj);
    }

  if (argv_find(argv, argc, "community-list", &idx))
    {
      const char *clist_number_or_name = argv[++idx]->arg;
      if (++idx < argc && strmatch (argv[idx]->text, "exact-match"))
        exact_match = 1;
      return bgp_show_community_list (vty, bgp, clist_number_or_name, exact_match, afi, safi);
    }
  /* prefix-longer */
  if (argv_find(argv, argc, "A.B.C.D/M", &idx) || argv_find(argv, argc, "X:X::X:X/M", &idx))
    return bgp_show_prefix_longer (vty, bgp, argv[idx]->arg, afi, safi, bgp_show_type_prefix_longer);

  if (safi == SAFI_MPLS_VPN)
    return bgp_show_mpls_vpn (vty, afi, NULL, bgp_show_type_normal, NULL, 0, uj);
  else
    return bgp_show (vty, bgp, afi, safi, sh_type, NULL, uj);
}

DEFUN (show_ip_bgp_route,
       show_ip_bgp_route_cmd,
       "show [ip] bgp [<view|vrf> VIEWVRFNAME] ["BGP_AFI_CMD_STR" ["BGP_SAFI_CMD_STR"]]"
       "<A.B.C.D|A.B.C.D/M|X:X::X:X|X:X::X:X/M> [<bestpath|multipath>] [json]",
       SHOW_STR
       IP_STR
       BGP_STR
       BGP_INSTANCE_HELP_STR
       BGP_AFI_HELP_STR
       BGP_SAFI_HELP_STR
       "Network in the BGP routing table to display\n"
       "IPv4 prefix\n"
       "Network in the BGP routing table to display\n"
       "IPv6 prefix\n"
       "Display only the bestpath\n"
       "Display only multipaths\n"
       JSON_STR)
{
  int prefix_check = 0;

  afi_t afi = AFI_IP6;
  safi_t safi = SAFI_UNICAST;
  char *prefix = NULL;
  struct bgp *bgp = NULL;
  enum bgp_path_type path_type;
  u_char uj = use_json(argc, argv);

  int idx = 0;

  bgp_vty_find_and_parse_afi_safi_bgp (vty, argv, argc, &idx, &afi, &safi, &bgp);
  if (!idx)
    return CMD_WARNING;

  if (!bgp)
    {
      vty_out (vty, "Specified 'all' vrf's but this command currently only works per view/vrf%s", VTY_NEWLINE);
      return CMD_WARNING;
    }

  /* <A.B.C.D|A.B.C.D/M|X:X::X:X|X:X::X:X/M> */
  if (argv_find (argv, argc, "A.B.C.D", &idx) || argv_find (argv, argc, "X:X::X:X", &idx))
    prefix_check = 0;
  else if (argv_find (argv, argc, "A.B.C.D/M", &idx) || argv_find (argv, argc, "X:X::X:X/M", &idx))
    prefix_check = 1;

  if ((argv[idx]->type == IPV6_TKN || argv[idx]->type == IPV6_PREFIX_TKN) && afi != AFI_IP6)
  {
    vty_out (vty, "%% Cannot specify IPv6 address or prefix with IPv4 AFI%s", VTY_NEWLINE);
    return CMD_WARNING;
  }
  if ((argv[idx]->type == IPV4_TKN || argv[idx]->type == IPV4_PREFIX_TKN) && afi != AFI_IP)
  {
    vty_out (vty, "%% Cannot specify IPv4 address or prefix with IPv6 AFI%s", VTY_NEWLINE);
    return CMD_WARNING;
  }

  prefix = argv[idx]->arg;

  /* [<bestpath|multipath>] */
  if (argv_find (argv, argc, "bestpath", &idx))
    path_type = BGP_PATH_BESTPATH;
  else if (argv_find (argv, argc, "multipath", &idx))
    path_type = BGP_PATH_MULTIPATH;
  else
    path_type = BGP_PATH_ALL;

  return bgp_show_route (vty, bgp, prefix, afi, safi, NULL, prefix_check, path_type, uj);
}

DEFUN (show_ip_bgp_regexp,
       show_ip_bgp_regexp_cmd,
       "show [ip] bgp [<view|vrf> VIEWVRFNAME] ["BGP_AFI_CMD_STR" ["BGP_SAFI_CMD_STR"]] regexp REGEX...",
       SHOW_STR
       IP_STR
       BGP_STR
       BGP_INSTANCE_HELP_STR
       BGP_AFI_HELP_STR
       BGP_SAFI_HELP_STR
       "Display routes matching the AS path regular expression\n"
       "A regular-expression to match the BGP AS paths\n")
{
  afi_t afi = AFI_IP6;
  safi_t safi = SAFI_UNICAST;
  struct bgp *bgp = NULL;

  int idx = 0;
  bgp_vty_find_and_parse_afi_safi_bgp (vty, argv, argc, &idx, &afi, &safi, &bgp);
  if (!idx)
    return CMD_WARNING;

  // get index of regex
  argv_find (argv, argc, "regexp", &idx);
  idx++;

  char *regstr = argv_concat (argv, argc, idx);
  int rc = bgp_show_regexp (vty, (const char *) regstr, afi, safi, bgp_show_type_regexp);
  XFREE (MTYPE_TMP, regstr);
  return rc;
}

DEFUN (show_ip_bgp_instance_all,
       show_ip_bgp_instance_all_cmd,
       "show [ip] bgp <view|vrf> all ["BGP_AFI_CMD_STR" ["BGP_SAFI_CMD_STR"]] [json]",
       SHOW_STR
       IP_STR
       BGP_STR
       BGP_INSTANCE_ALL_HELP_STR
       BGP_AFI_HELP_STR
       BGP_SAFI_HELP_STR
       JSON_STR)
{
  afi_t afi = AFI_IP;
  safi_t safi = SAFI_UNICAST;
  struct bgp *bgp = NULL;

  int idx = 0;
  bgp_vty_find_and_parse_afi_safi_bgp (vty, argv, argc, &idx, &afi, &safi, &bgp);
  if (!idx)
    return CMD_WARNING;

  int uj = use_json (argc, argv);
  if (uj) argc--;

  bgp_show_all_instances_routes_vty (vty, afi, safi, uj);
  return CMD_SUCCESS;
}

static int
bgp_show_regexp (struct vty *vty, const char *regstr, afi_t afi,
		 safi_t safi, enum bgp_show_type type)
{
  regex_t *regex;
  int rc;
  
  regex = bgp_regcomp (regstr);
  if (! regex)
    {
      vty_out (vty, "Can't compile regexp %s%s", regstr, VTY_NEWLINE);
      return CMD_WARNING;
    }

  rc = bgp_show (vty, NULL, afi, safi, type, regex, 0);
  bgp_regex_free (regex);
  return rc;
}

static int
bgp_show_prefix_list (struct vty *vty, struct bgp *bgp,
                      const char *prefix_list_str, afi_t afi,
		      safi_t safi, enum bgp_show_type type)
{
  struct prefix_list *plist;

  plist = prefix_list_lookup (afi, prefix_list_str);
  if (plist == NULL)
    {
      vty_out (vty, "%% %s is not a valid prefix-list name%s",
               prefix_list_str, VTY_NEWLINE);	    
      return CMD_WARNING;
    }

  return bgp_show (vty, bgp, afi, safi, type, plist, 0);
}

static int
bgp_show_filter_list (struct vty *vty, struct bgp *bgp,
                      const char *filter, afi_t afi,
		      safi_t safi, enum bgp_show_type type)
{
  struct as_list *as_list;

  as_list = as_list_lookup (filter);
  if (as_list == NULL)
    {
      vty_out (vty, "%% %s is not a valid AS-path access-list name%s", filter, VTY_NEWLINE);	    
      return CMD_WARNING;
    }

  return bgp_show (vty, bgp, afi, safi, type, as_list, 0);
}

static int
bgp_show_route_map (struct vty *vty, struct bgp *bgp,
                    const char *rmap_str, afi_t afi,
		    safi_t safi, enum bgp_show_type type)
{
  struct route_map *rmap;

  rmap = route_map_lookup_by_name (rmap_str);
  if (! rmap)
    {
      vty_out (vty, "%% %s is not a valid route-map name%s",
	       rmap_str, VTY_NEWLINE);	    
      return CMD_WARNING;
    }

  return bgp_show (vty, bgp, afi, safi, type, rmap, 0);
}

static int
bgp_show_community (struct vty *vty, struct bgp *bgp, int argc,
		    struct cmd_token **argv, int exact, afi_t afi, safi_t safi)
{
  struct community *com;
  struct buffer *b;
  int i;
  char *str;
  int first = 0;
  int ret = 0;

  b = buffer_new (1024);
  for (i = 0; i < argc; i++)
    {
      if (first)
        buffer_putc (b, ' ');
      else
	{
	  if ((strcmp (argv[i]->arg, "unicast") == 0) || (strcmp (argv[i]->arg, "multicast") == 0))
	    continue;
	  first = 1;
	}
      
      buffer_putstr (b, argv[i]->arg);
    }
  buffer_putc (b, '\0');

  str = buffer_getstr (b);
  buffer_free (b);

  com = community_str2com (str);
  XFREE (MTYPE_TMP, str);
  if (! com)
    {
      vty_out (vty, "%% Community malformed: %s", VTY_NEWLINE);
      return CMD_WARNING;
    }

  ret = bgp_show (vty, bgp, afi, safi,
                  (exact ? bgp_show_type_community_exact :
		  bgp_show_type_community), com, 0);
  community_free (com);

  return ret;
}

static int
bgp_show_community_list (struct vty *vty, struct bgp *bgp,
                         const char *com, int exact,
			 afi_t afi, safi_t safi)
{
  struct community_list *list;

  list = community_list_lookup (bgp_clist, com, COMMUNITY_LIST_MASTER);
  if (list == NULL)
    {
      vty_out (vty, "%% %s is not a valid community-list name%s", com,
	       VTY_NEWLINE);
      return CMD_WARNING;
    }

  return bgp_show (vty, bgp, afi, safi,
                   (exact ? bgp_show_type_community_list_exact :
		    bgp_show_type_community_list), list, 0);
}

static int
bgp_show_prefix_longer (struct vty *vty, struct bgp *bgp,
                        const char *prefix, afi_t afi,
			safi_t safi, enum bgp_show_type type)
{
  int ret;
  struct prefix *p;

  p = prefix_new();

  ret = str2prefix (prefix, p);
  if (! ret)
    {
      vty_out (vty, "%% Malformed Prefix%s", VTY_NEWLINE);
      return CMD_WARNING;
    }

  ret = bgp_show (vty, bgp, afi, safi, type, p, 0);
  prefix_free(p);
  return ret;
}

static struct peer *
peer_lookup_in_view (struct vty *vty, struct bgp *bgp,
                     const char *ip_str, u_char use_json)
{
  int ret;
  struct peer *peer;
  union sockunion su;

  /* Get peer sockunion. */  
  ret = str2sockunion (ip_str, &su);
  if (ret < 0)
    {
      peer = peer_lookup_by_conf_if (bgp, ip_str);
      if (!peer)
        {
          peer = peer_lookup_by_hostname(bgp, ip_str);

          if (!peer)
            {
              if (use_json)
                {
                  json_object *json_no = NULL;
                  json_no = json_object_new_object();
                  json_object_string_add(json_no, "malformedAddressOrName", ip_str);
                  vty_out (vty, "%s%s", json_object_to_json_string(json_no), VTY_NEWLINE);
                  json_object_free(json_no);
                }
              else
                vty_out (vty, "%% Malformed address or name: %s%s", ip_str, VTY_NEWLINE);
              return NULL;
            }
        }
      return peer;
    }

  /* Peer structure lookup. */
  peer = peer_lookup (bgp, &su);
  if (! peer)
    {
      if (use_json)
        {
          json_object *json_no = NULL;
          json_no = json_object_new_object();
          json_object_string_add(json_no, "warning","No such neighbor");
          vty_out (vty, "%s%s", json_object_to_json_string(json_no), VTY_NEWLINE);
          json_object_free(json_no);
        }
      else
        vty_out (vty, "No such neighbor%s", VTY_NEWLINE);
      return NULL;
    }
  
  return peer;
}

enum bgp_stats
{
  BGP_STATS_MAXBITLEN = 0,
  BGP_STATS_RIB,
  BGP_STATS_PREFIXES,
  BGP_STATS_TOTPLEN,
  BGP_STATS_UNAGGREGATEABLE,
  BGP_STATS_MAX_AGGREGATEABLE,
  BGP_STATS_AGGREGATES,
  BGP_STATS_SPACE,
  BGP_STATS_ASPATH_COUNT,
  BGP_STATS_ASPATH_MAXHOPS,
  BGP_STATS_ASPATH_TOTHOPS,
  BGP_STATS_ASPATH_MAXSIZE,
  BGP_STATS_ASPATH_TOTSIZE,
  BGP_STATS_ASN_HIGHEST,
  BGP_STATS_MAX,
};

static const char *table_stats_strs[] =
{
  [BGP_STATS_PREFIXES]            = "Total Prefixes",
  [BGP_STATS_TOTPLEN]             = "Average prefix length",
  [BGP_STATS_RIB]                 = "Total Advertisements",
  [BGP_STATS_UNAGGREGATEABLE]     = "Unaggregateable prefixes",
  [BGP_STATS_MAX_AGGREGATEABLE]   = "Maximum aggregateable prefixes",
  [BGP_STATS_AGGREGATES]          = "BGP Aggregate advertisements",
  [BGP_STATS_SPACE]               = "Address space advertised",
  [BGP_STATS_ASPATH_COUNT]        = "Advertisements with paths",
  [BGP_STATS_ASPATH_MAXHOPS]      = "Longest AS-Path (hops)",
  [BGP_STATS_ASPATH_MAXSIZE]      = "Largest AS-Path (bytes)",
  [BGP_STATS_ASPATH_TOTHOPS]      = "Average AS-Path length (hops)",
  [BGP_STATS_ASPATH_TOTSIZE]      = "Average AS-Path size (bytes)",
  [BGP_STATS_ASN_HIGHEST]         = "Highest public ASN",
  [BGP_STATS_MAX] = NULL,
};

struct bgp_table_stats
{
  struct bgp_table *table;
  unsigned long long counts[BGP_STATS_MAX];
};

#if 0
#define TALLY_SIGFIG 100000
static unsigned long
ravg_tally (unsigned long count, unsigned long oldavg, unsigned long newval)
{
  unsigned long newtot = (count-1) * oldavg + (newval * TALLY_SIGFIG);
  unsigned long res = (newtot * TALLY_SIGFIG) / count;
  unsigned long ret = newtot / count;
  
  if ((res % TALLY_SIGFIG) > (TALLY_SIGFIG/2))
    return ret + 1;
  else
    return ret;
}
#endif

static int
bgp_table_stats_walker (struct thread *t)
{
  struct bgp_node *rn;
  struct bgp_node *top;
  struct bgp_table_stats *ts = THREAD_ARG (t);
  unsigned int space = 0;
  
  if (!(top = bgp_table_top (ts->table)))
    return 0;

  switch (top->p.family)
    {
      case AF_INET:
        space = IPV4_MAX_BITLEN;
        break;
      case AF_INET6:
        space = IPV6_MAX_BITLEN;
        break;
    }
    
  ts->counts[BGP_STATS_MAXBITLEN] = space;

  for (rn = top; rn; rn = bgp_route_next (rn))
    {
      struct bgp_info *ri;
      struct bgp_node *prn = bgp_node_parent_nolock (rn);
      unsigned int rinum = 0;
      
      if (rn == top)
        continue;
      
      if (!rn->info)
        continue;
      
      ts->counts[BGP_STATS_PREFIXES]++;
      ts->counts[BGP_STATS_TOTPLEN] += rn->p.prefixlen;

#if 0
      ts->counts[BGP_STATS_AVGPLEN]
        = ravg_tally (ts->counts[BGP_STATS_PREFIXES],
                      ts->counts[BGP_STATS_AVGPLEN],
                      rn->p.prefixlen);
#endif
      
      /* check if the prefix is included by any other announcements */
      while (prn && !prn->info)
        prn = bgp_node_parent_nolock (prn);
      
      if (prn == NULL || prn == top)
        {
          ts->counts[BGP_STATS_UNAGGREGATEABLE]++;
          /* announced address space */
          if (space)
            ts->counts[BGP_STATS_SPACE] += 1 << (space - rn->p.prefixlen);
        }
      else if (prn->info)
        ts->counts[BGP_STATS_MAX_AGGREGATEABLE]++;
      
      for (ri = rn->info; ri; ri = ri->next)
        {
          rinum++;
          ts->counts[BGP_STATS_RIB]++;
          
          if (ri->attr &&
              (CHECK_FLAG (ri->attr->flag,
                           ATTR_FLAG_BIT (BGP_ATTR_ATOMIC_AGGREGATE))))
            ts->counts[BGP_STATS_AGGREGATES]++;
          
          /* as-path stats */
          if (ri->attr && ri->attr->aspath)
            {
              unsigned int hops = aspath_count_hops (ri->attr->aspath);
              unsigned int size = aspath_size (ri->attr->aspath);
              as_t highest = aspath_highest (ri->attr->aspath);
              
              ts->counts[BGP_STATS_ASPATH_COUNT]++;
              
              if (hops > ts->counts[BGP_STATS_ASPATH_MAXHOPS])
                ts->counts[BGP_STATS_ASPATH_MAXHOPS] = hops;
              
              if (size > ts->counts[BGP_STATS_ASPATH_MAXSIZE])
                ts->counts[BGP_STATS_ASPATH_MAXSIZE] = size;
              
              ts->counts[BGP_STATS_ASPATH_TOTHOPS] += hops;
              ts->counts[BGP_STATS_ASPATH_TOTSIZE] += size;
#if 0
              ts->counts[BGP_STATS_ASPATH_AVGHOPS] 
                = ravg_tally (ts->counts[BGP_STATS_ASPATH_COUNT],
                              ts->counts[BGP_STATS_ASPATH_AVGHOPS],
                              hops);
              ts->counts[BGP_STATS_ASPATH_AVGSIZE]
                = ravg_tally (ts->counts[BGP_STATS_ASPATH_COUNT],
                              ts->counts[BGP_STATS_ASPATH_AVGSIZE],
                              size);
#endif
              if (highest > ts->counts[BGP_STATS_ASN_HIGHEST])
                ts->counts[BGP_STATS_ASN_HIGHEST] = highest;
            }
        }
    }
  return 0;
}

static int
bgp_table_stats (struct vty *vty, struct bgp *bgp, afi_t afi, safi_t safi)
{
  struct bgp_table_stats ts;
  unsigned int i;
  
  if (!bgp->rib[afi][safi])
    {
      vty_out (vty, "%% No RIB exist's for the AFI(%d)/SAFI(%d)%s",
	       afi, safi, VTY_NEWLINE);
      return CMD_WARNING;
    }
  
  memset (&ts, 0, sizeof (ts));
  ts.table = bgp->rib[afi][safi];
  thread_execute (bm->master, bgp_table_stats_walker, &ts, 0);

  vty_out (vty, "BGP %s RIB statistics%s%s",
           afi_safi_print (afi, safi), VTY_NEWLINE, VTY_NEWLINE);
  
  for (i = 0; i < BGP_STATS_MAX; i++)
    {
      if (!table_stats_strs[i])
        continue;
      
      switch (i)
        {
#if 0
          case BGP_STATS_ASPATH_AVGHOPS:
          case BGP_STATS_ASPATH_AVGSIZE:
          case BGP_STATS_AVGPLEN:
            vty_out (vty, "%-30s: ", table_stats_strs[i]);
            vty_out (vty, "%12.2f",
                     (float)ts.counts[i] / (float)TALLY_SIGFIG);
            break;
#endif
          case BGP_STATS_ASPATH_TOTHOPS:
          case BGP_STATS_ASPATH_TOTSIZE:
            vty_out (vty, "%-30s: ", table_stats_strs[i]);
            vty_out (vty, "%12.2f",
                     ts.counts[i] ?
                     (float)ts.counts[i] / 
                      (float)ts.counts[BGP_STATS_ASPATH_COUNT]
                     : 0);
            break;
          case BGP_STATS_TOTPLEN:
            vty_out (vty, "%-30s: ", table_stats_strs[i]);
            vty_out (vty, "%12.2f",
                     ts.counts[i] ?
                     (float)ts.counts[i] / 
                      (float)ts.counts[BGP_STATS_PREFIXES]
                     : 0);
            break;
          case BGP_STATS_SPACE:
            vty_out (vty, "%-30s: ", table_stats_strs[i]);
            vty_out (vty, "%12llu%s", ts.counts[i], VTY_NEWLINE);
            if (ts.counts[BGP_STATS_MAXBITLEN] < 9)
              break;
            vty_out (vty, "%30s: ", "%% announced ");
            vty_out (vty, "%12.2f%s", 
                     100 * (float)ts.counts[BGP_STATS_SPACE] / 
                       (float)((uint64_t)1UL << ts.counts[BGP_STATS_MAXBITLEN]),
                       VTY_NEWLINE);
            vty_out (vty, "%30s: ", "/8 equivalent ");
            vty_out (vty, "%12.2f%s", 
                     (float)ts.counts[BGP_STATS_SPACE] / 
                       (float)(1UL << (ts.counts[BGP_STATS_MAXBITLEN] - 8)),
                     VTY_NEWLINE);
            if (ts.counts[BGP_STATS_MAXBITLEN] < 25)
              break;
            vty_out (vty, "%30s: ", "/24 equivalent ");
            vty_out (vty, "%12.2f", 
                     (float)ts.counts[BGP_STATS_SPACE] / 
                       (float)(1UL << (ts.counts[BGP_STATS_MAXBITLEN] - 24)));
            break;
          default:
            vty_out (vty, "%-30s: ", table_stats_strs[i]);
            vty_out (vty, "%12llu", ts.counts[i]);
        }
        
      vty_out (vty, "%s", VTY_NEWLINE);
    }
  return CMD_SUCCESS;
}

enum bgp_pcounts
{
  PCOUNT_ADJ_IN = 0,
  PCOUNT_DAMPED,
  PCOUNT_REMOVED,
  PCOUNT_HISTORY,
  PCOUNT_STALE,
  PCOUNT_VALID,
  PCOUNT_ALL,
  PCOUNT_COUNTED,
  PCOUNT_PFCNT, /* the figure we display to users */
  PCOUNT_MAX,
};

static const char *pcount_strs[] =
{
  [PCOUNT_ADJ_IN]  = "Adj-in",
  [PCOUNT_DAMPED]  = "Damped",
  [PCOUNT_REMOVED] = "Removed",
  [PCOUNT_HISTORY] = "History",
  [PCOUNT_STALE]   = "Stale",
  [PCOUNT_VALID]   = "Valid",
  [PCOUNT_ALL]     = "All RIB",
  [PCOUNT_COUNTED] = "PfxCt counted",
  [PCOUNT_PFCNT]   = "Useable",
  [PCOUNT_MAX]     = NULL,
};

struct peer_pcounts
{
  unsigned int count[PCOUNT_MAX];
  const struct peer *peer;
  const struct bgp_table *table;
};

static int
bgp_peer_count_walker (struct thread *t)
{
  struct bgp_node *rn;
  struct peer_pcounts *pc = THREAD_ARG (t);
  const struct peer *peer = pc->peer;
  
  for (rn = bgp_table_top (pc->table); rn; rn = bgp_route_next (rn))
    {
      struct bgp_adj_in *ain;
      struct bgp_info *ri;
      
      for (ain = rn->adj_in; ain; ain = ain->next)
        if (ain->peer == peer)
          pc->count[PCOUNT_ADJ_IN]++;

      for (ri = rn->info; ri; ri = ri->next)
        {
          char buf[SU_ADDRSTRLEN];
          
          if (ri->peer != peer)
            continue;
          
          pc->count[PCOUNT_ALL]++;
          
          if (CHECK_FLAG (ri->flags, BGP_INFO_DAMPED))
            pc->count[PCOUNT_DAMPED]++;
          if (CHECK_FLAG (ri->flags, BGP_INFO_HISTORY))
            pc->count[PCOUNT_HISTORY]++;
          if (CHECK_FLAG (ri->flags, BGP_INFO_REMOVED))
            pc->count[PCOUNT_REMOVED]++;
          if (CHECK_FLAG (ri->flags, BGP_INFO_STALE))
            pc->count[PCOUNT_STALE]++;
          if (CHECK_FLAG (ri->flags, BGP_INFO_VALID))
            pc->count[PCOUNT_VALID]++;
          if (!CHECK_FLAG (ri->flags, BGP_INFO_UNUSEABLE))
            pc->count[PCOUNT_PFCNT]++;
          
          if (CHECK_FLAG (ri->flags, BGP_INFO_COUNTED))
            {
              pc->count[PCOUNT_COUNTED]++;
              if (CHECK_FLAG (ri->flags, BGP_INFO_UNUSEABLE))
                zlog_warn ("%s [pcount] %s/%d is counted but flags 0x%x",
                           peer->host,
                           inet_ntop(rn->p.family, &rn->p.u.prefix,
                                     buf, SU_ADDRSTRLEN),
                           rn->p.prefixlen,
                           ri->flags);
            }
          else
            {
              if (!CHECK_FLAG (ri->flags, BGP_INFO_UNUSEABLE))
                zlog_warn ("%s [pcount] %s/%d not counted but flags 0x%x",
                           peer->host,
                           inet_ntop(rn->p.family, &rn->p.u.prefix,
                                     buf, SU_ADDRSTRLEN),
                           rn->p.prefixlen,
                           ri->flags);
            }
        }
    }
  return 0;
}

static int
bgp_peer_counts (struct vty *vty, struct peer *peer, afi_t afi, safi_t safi, u_char use_json)
{
  struct peer_pcounts pcounts = { .peer = peer };
  unsigned int i;
  json_object *json = NULL;
  json_object *json_loop = NULL;

  if (use_json)
    {
      json = json_object_new_object();
      json_loop = json_object_new_object();
    }
  
  if (!peer || !peer->bgp || !peer->afc[afi][safi]
      || !peer->bgp->rib[afi][safi])
    {
      if (use_json)
        {
          json_object_string_add(json, "warning", "No such neighbor or address family");
          vty_out (vty, "%s%s", json_object_to_json_string(json), VTY_NEWLINE);
          json_object_free(json);
        }
      else
        vty_out (vty, "%% No such neighbor or address family%s", VTY_NEWLINE);

      return CMD_WARNING;
    }
  
  memset (&pcounts, 0, sizeof(pcounts));
  pcounts.peer = peer;
  pcounts.table = peer->bgp->rib[afi][safi];
  
  /* in-place call via thread subsystem so as to record execution time
 *    * stats for the thread-walk (i.e. ensure this can't be blamed on
 *       * on just vty_read()).
 *          */
  thread_execute (bm->master, bgp_peer_count_walker, &pcounts, 0);

  if (use_json)
    {
      json_object_string_add(json, "prefixCountsFor", peer->host);
      json_object_string_add(json, "multiProtocol", afi_safi_print (afi, safi));
      json_object_int_add(json, "pfxCounter", peer->pcount[afi][safi]);

      for (i = 0; i < PCOUNT_MAX; i++)
        json_object_int_add(json_loop, pcount_strs[i], pcounts.count[i]);

      json_object_object_add(json, "ribTableWalkCounters", json_loop);

      if (pcounts.count[PCOUNT_PFCNT] != peer->pcount[afi][safi])
        {
          json_object_string_add(json, "pfxctDriftFor", peer->host);
          json_object_string_add(json, "recommended", "Please report this bug, with the above command output");
        }
      vty_out (vty, "%s%s", json_object_to_json_string(json), VTY_NEWLINE);
      json_object_free(json);
    }
  else
    {

      if (peer->hostname && bgp_flag_check(peer->bgp, BGP_FLAG_SHOW_HOSTNAME))
        {
          vty_out (vty, "Prefix counts for %s/%s, %s%s",
                   peer->hostname, peer->host, afi_safi_print (afi, safi),
                   VTY_NEWLINE);
        }
      else
        {
          vty_out (vty, "Prefix counts for %s, %s%s",
                   peer->host, afi_safi_print (afi, safi), VTY_NEWLINE);
        }

      vty_out (vty, "PfxCt: %ld%s", peer->pcount[afi][safi], VTY_NEWLINE);
      vty_out (vty, "%sCounts from RIB table walk:%s%s",
               VTY_NEWLINE, VTY_NEWLINE, VTY_NEWLINE);

      for (i = 0; i < PCOUNT_MAX; i++)
        vty_out (vty, "%20s: %-10d%s", pcount_strs[i], pcounts.count[i], VTY_NEWLINE);

      if (pcounts.count[PCOUNT_PFCNT] != peer->pcount[afi][safi])
        {
          vty_out (vty, "%s [pcount] PfxCt drift!%s",
                   peer->host, VTY_NEWLINE);
          vty_out (vty, "Please report this bug, with the above command output%s",
                   VTY_NEWLINE);
        }
    }
               
  return CMD_SUCCESS;
}

DEFUN (show_ip_bgp_instance_neighbor_prefix_counts,
       show_ip_bgp_instance_neighbor_prefix_counts_cmd,
<<<<<<< HEAD
       "show [ip] bgp [<view|vrf> WORD] ["BGP_AFI_CMD_STR" ["BGP_SAFI_CMD_STR"]] "
=======
       "show [ip] bgp [<view|vrf> VIEWVRFNAME] [<ipv4|ipv6> [<unicast|multicast|vpn|labeled-unicast>]] "
>>>>>>> 2ca02077
       "neighbors <A.B.C.D|X:X::X:X|WORD> prefix-counts [json]",
       SHOW_STR
       IP_STR
       BGP_STR
       BGP_INSTANCE_HELP_STR
       BGP_AFI_HELP_STR
       BGP_SAFI_HELP_STR
       "Address Family modifier\n"
       "Detailed information on TCP and BGP neighbor connections\n"
       "Neighbor to display information about\n"
       "Neighbor to display information about\n"
       "Neighbor on BGP configured interface\n"
       "Display detailed prefix count information\n"
       JSON_STR)
{
  afi_t afi = AFI_IP6;
  safi_t safi = SAFI_UNICAST;
  struct peer *peer;
  int idx = 0;
  struct bgp *bgp = NULL;

  bgp_vty_find_and_parse_afi_safi_bgp (vty, argv, argc, &idx, &afi, &safi, &bgp);
  if (!idx)
    return CMD_WARNING;

  int uj = use_json (argc, argv);
  if (uj) argc--;

  argv_find (argv, argc, "neighbors", &idx);
  peer = peer_lookup_in_view (vty, bgp, argv[idx+1]->arg, uj);
  if (! peer)
    return CMD_WARNING;

  return bgp_peer_counts (vty, peer, AFI_IP, SAFI_UNICAST, uj);
}

#ifdef KEEP_OLD_VPN_COMMANDS
DEFUN (show_ip_bgp_vpn_neighbor_prefix_counts,
       show_ip_bgp_vpn_neighbor_prefix_counts_cmd,
       "show [ip] bgp <vpnv4|vpnv6> all neighbors <A.B.C.D|X:X::X:X|WORD> prefix-counts [json]",
       SHOW_STR
       IP_STR
       BGP_STR
       BGP_VPNVX_HELP_STR
       "Display information about all VPNv4 NLRIs\n"
       "Detailed information on TCP and BGP neighbor connections\n"
       "Neighbor to display information about\n"
       "Neighbor to display information about\n"
       "Neighbor on BGP configured interface\n"
       "Display detailed prefix count information\n"
       JSON_STR)
{
  int idx_peer = 6;
  struct peer *peer;
  u_char uj = use_json(argc, argv);

  peer = peer_lookup_in_view (vty, NULL, argv[idx_peer]->arg, uj);
  if (! peer)
    return CMD_WARNING;
  
  return bgp_peer_counts (vty, peer, AFI_IP, SAFI_MPLS_VPN, uj);
}

DEFUN (show_ip_bgp_vpn_all_route_prefix,
       show_ip_bgp_vpn_all_route_prefix_cmd,
       "show [ip] bgp <vpnv4|vpnv6> all <A.B.C.D|A.B.C.D/M> [json]",
       SHOW_STR
       IP_STR
       BGP_STR
       BGP_VPNVX_HELP_STR
       "Display information about all VPNv4 NLRIs\n"
       "Network in the BGP routing table to display\n"
       "Network in the BGP routing table to display\n"
       JSON_STR)
{
  int idx = 0;
  char *network = NULL;
  struct bgp *bgp = bgp_get_default();
  if (!bgp)
    {
      vty_out (vty, "Can't find default instance%s", VTY_NEWLINE);
      return CMD_WARNING;
    }

  if (argv_find (argv, argc, "A.B.C.D", &idx))
    network = argv[idx]->arg;
  else if (argv_find (argv, argc, "A.B.C.D/M", &idx))
    network = argv[idx]->arg;
  else
    {
      vty_out (vty, "Unable to figure out Network%s", VTY_NEWLINE);
      return CMD_WARNING;
    }

  return bgp_show_route (vty, bgp, network, AFI_IP, SAFI_MPLS_VPN, NULL, 0, BGP_PATH_ALL, use_json(argc, argv));
}
#endif /* KEEP_OLD_VPN_COMMANDS */

DEFUN (show_ip_bgp_l2vpn_evpn_all_route_prefix,
       show_ip_bgp_l2vpn_evpn_all_route_prefix_cmd,
       "show [ip] bgp l2vpn evpn all <A.B.C.D|A.B.C.D/M> [json]",
       SHOW_STR
       IP_STR
       BGP_STR
       L2VPN_HELP_STR
       EVPN_HELP_STR
       "Display information about all EVPN NLRIs\n"
       "Network in the BGP routing table to display\n"
       "Network in the BGP routing table to display\n"
       JSON_STR)
{
  int idx = 0;
  char *network = NULL;

  if (argv_find (argv, argc, "A.B.C.D", &idx))
    network = argv[idx]->arg;
  else if (argv_find (argv, argc, "A.B.C.D/M", &idx))
    network = argv[idx]->arg;
  else
    {
      vty_out (vty, "Unable to figure out Network%s", VTY_NEWLINE);
      return CMD_WARNING;
    }
  return bgp_show_route (vty, NULL, network, AFI_L2VPN, SAFI_EVPN, NULL, 0, BGP_PATH_ALL, use_json(argc, argv));
}

 static void
show_adj_route (struct vty *vty, struct peer *peer, afi_t afi, safi_t safi,
                int in, const char *rmap_name, u_char use_json, json_object *json)
{
  struct bgp_table *table;
  struct bgp_adj_in *ain;
  struct bgp_adj_out *adj;
  unsigned long output_count;
  unsigned long filtered_count;
  struct bgp_node *rn;
  int header1 = 1;
  struct bgp *bgp;
  int header2 = 1;
  struct attr attr;
  struct attr_extra extra;
  int ret;
  struct update_subgroup *subgrp;
  json_object *json_scode = NULL;
  json_object *json_ocode = NULL;
  json_object *json_ar = NULL;
  struct peer_af *paf;

  if (use_json)
    {
      json_scode = json_object_new_object();
      json_ocode = json_object_new_object();
      json_ar = json_object_new_object();

      json_object_string_add(json_scode, "suppressed", "s");
      json_object_string_add(json_scode, "damped", "d");
      json_object_string_add(json_scode, "history", "h");
      json_object_string_add(json_scode, "valid", "*");
      json_object_string_add(json_scode, "best", ">");
      json_object_string_add(json_scode, "multipath", "=");
      json_object_string_add(json_scode, "internal", "i");
      json_object_string_add(json_scode, "ribFailure", "r");
      json_object_string_add(json_scode, "stale", "S");
      json_object_string_add(json_scode, "removed", "R");

      json_object_string_add(json_ocode, "igp", "i");
      json_object_string_add(json_ocode, "egp", "e");
      json_object_string_add(json_ocode, "incomplete", "?");
    }

  bgp = peer->bgp;

  if (! bgp)
    {
      if (use_json)
        {
          json_object_string_add(json, "alert", "no BGP");
          vty_out (vty, "%s%s", json_object_to_json_string(json), VTY_NEWLINE);
          json_object_free(json);
        }
      else
        vty_out (vty, "%% No bgp%s", VTY_NEWLINE);
      return;
    }

  table = bgp->rib[afi][safi];

  output_count = filtered_count = 0;
  subgrp = peer_subgroup(peer, afi, safi);

  if (!in && subgrp && CHECK_FLAG (subgrp->sflags, SUBGRP_STATUS_DEFAULT_ORIGINATE))
    {
      if (use_json)
        {
          json_object_int_add(json, "bgpTableVersion", table->version);
          json_object_string_add(json, "bgpLocalRouterId", inet_ntoa (bgp->router_id));
          json_object_object_add(json, "bgpStatusCodes", json_scode);
          json_object_object_add(json, "bgpOriginCodes", json_ocode);
          json_object_string_add(json, "bgpOriginatingDefaultNetwork", "0.0.0.0");
        }
      else
        {
          vty_out (vty, "BGP table version is %" PRIu64 ", local router ID is %s%s", table->version, inet_ntoa (bgp->router_id), VTY_NEWLINE);
          vty_out (vty, BGP_SHOW_SCODE_HEADER, VTY_NEWLINE, VTY_NEWLINE);
          vty_out (vty, BGP_SHOW_OCODE_HEADER, VTY_NEWLINE, VTY_NEWLINE);

          vty_out (vty, "Originating default network 0.0.0.0%s%s",
                   VTY_NEWLINE, VTY_NEWLINE);
        }
      header1 = 0;
    }

  attr.extra = &extra;
  for (rn = bgp_table_top (table); rn; rn = bgp_route_next (rn))
    {
      if (in)
        {
          for (ain = rn->adj_in; ain; ain = ain->next)
            {
              if (ain->peer == peer)
                {
                  if (header1)
                    {
                      if (use_json)
                        {
                          json_object_int_add(json, "bgpTableVersion", 0);
                          json_object_string_add(json, "bgpLocalRouterId", inet_ntoa (bgp->router_id));
                          json_object_object_add(json, "bgpStatusCodes", json_scode);
                          json_object_object_add(json, "bgpOriginCodes", json_ocode);
                        }
                      else
                        {
                          vty_out (vty, "BGP table version is 0, local router ID is %s%s", inet_ntoa (bgp->router_id), VTY_NEWLINE);
                          vty_out (vty, BGP_SHOW_SCODE_HEADER, VTY_NEWLINE, VTY_NEWLINE);
                          vty_out (vty, BGP_SHOW_OCODE_HEADER, VTY_NEWLINE, VTY_NEWLINE);
                        }
                      header1 = 0;
                    }
                  if (header2)
                    {
                      if (!use_json)
                        vty_out (vty, BGP_SHOW_HEADER, VTY_NEWLINE);
                      header2 = 0;
                    }
                  if (ain->attr)
                    {
                      bgp_attr_dup(&attr, ain->attr);
                      if (bgp_input_modifier(peer, &rn->p, &attr, afi, safi, rmap_name) != RMAP_DENY)
                        {
                          route_vty_out_tmp (vty, &rn->p, &attr, safi, use_json, json_ar);
                          output_count++;
                        }
                      else
                        filtered_count++;
                    }
                }
            }
        }
      else
        {
          for (adj = rn->adj_out; adj; adj = adj->next)
            SUBGRP_FOREACH_PEER(adj->subgroup, paf)
              if (paf->peer == peer)
                {
                  if (header1)
                    {
                      if (use_json)
                        {
                          json_object_int_add(json, "bgpTableVersion", table->version);
                          json_object_string_add(json, "bgpLocalRouterId", inet_ntoa (bgp->router_id));
                          json_object_object_add(json, "bgpStatusCodes", json_scode);
                          json_object_object_add(json, "bgpOriginCodes", json_ocode);
                        }
                      else
                        {
                          vty_out (vty, "BGP table version is %" PRIu64 ", local router ID is %s%s", table->version,
                                   inet_ntoa (bgp->router_id), VTY_NEWLINE);
                          vty_out (vty, BGP_SHOW_SCODE_HEADER, VTY_NEWLINE, VTY_NEWLINE);
                          vty_out (vty, BGP_SHOW_OCODE_HEADER, VTY_NEWLINE, VTY_NEWLINE);
                        }
                      header1 = 0;
                    }

                  if (header2)
                    {
                      if (!use_json)
                        vty_out (vty, BGP_SHOW_HEADER, VTY_NEWLINE);
                      header2 = 0;
                    }

                  if (adj->attr)
                    {
                      bgp_attr_dup(&attr, adj->attr);
                      ret = bgp_output_modifier(peer, &rn->p, &attr, afi, safi, rmap_name);
                      if (ret != RMAP_DENY)
                        {
                          route_vty_out_tmp (vty, &rn->p, &attr, safi, use_json, json_ar);
                          output_count++;
                        }
                      else
                        filtered_count++;
                    }
                }
        }
    }
  if (use_json)
    json_object_object_add(json, "advertisedRoutes", json_ar);

  if (output_count != 0)
    {
      if (use_json)
        json_object_int_add(json, "totalPrefixCounter", output_count);
      else
        vty_out (vty, "%sTotal number of prefixes %ld%s",
                 VTY_NEWLINE, output_count, VTY_NEWLINE);
    }
  if (use_json)
    {
      vty_out (vty, "%s%s", json_object_to_json_string(json), VTY_NEWLINE);
      json_object_free(json);
    }

}

static int
peer_adj_routes (struct vty *vty, struct peer *peer, afi_t afi, safi_t safi,
                 int in, const char *rmap_name, u_char use_json)
{
  json_object *json = NULL;

  if (use_json)
    json = json_object_new_object();

  if (!peer || !peer->afc[afi][safi])
    {
      if (use_json)
        {
          json_object_string_add(json, "warning", "No such neighbor or address family");
          vty_out (vty, "%s%s", json_object_to_json_string(json), VTY_NEWLINE);
          json_object_free(json);
        }
      else
        vty_out (vty, "%% No such neighbor or address family%s", VTY_NEWLINE);

      return CMD_WARNING;
    }

  if (in && !CHECK_FLAG(peer->af_flags[afi][safi], PEER_FLAG_SOFT_RECONFIG))
    {
      if (use_json)
        {
          json_object_string_add(json, "warning", "Inbound soft reconfiguration not enabled");
          vty_out (vty, "%s%s", json_object_to_json_string(json), VTY_NEWLINE);
          json_object_free(json);
        }
      else
        vty_out (vty, "%% Inbound soft reconfiguration not enabled%s", VTY_NEWLINE);

      return CMD_WARNING;
    }

  show_adj_route (vty, peer, afi, safi, in, rmap_name, use_json, json);

  return CMD_SUCCESS;
}

DEFUN (show_ip_bgp_instance_neighbor_advertised_route,
       show_ip_bgp_instance_neighbor_advertised_route_cmd,
       "show [ip] bgp [<view|vrf> VIEWVRFNAME] ["BGP_AFI_CMD_STR" ["BGP_SAFI_CMD_STR"]] "
       "neighbors <A.B.C.D|X:X::X:X|WORD> <received-routes|advertised-routes> [route-map WORD] [json]",
       SHOW_STR
       IP_STR
       BGP_STR
       BGP_INSTANCE_HELP_STR
       BGP_AFI_HELP_STR
       BGP_SAFI_HELP_STR
       "Detailed information on TCP and BGP neighbor connections\n"
       "Neighbor to display information about\n"
       "Neighbor to display information about\n"
       "Neighbor on BGP configured interface\n"
       "Display the received routes from neighbor\n"
       "Display the routes advertised to a BGP neighbor\n"
       "Route-map to modify the attributes\n"
       "Name of the route map\n"
       JSON_STR)
{
  afi_t afi = AFI_IP6;
  safi_t safi = SAFI_UNICAST;
  char *rmap_name = NULL;
  char *peerstr = NULL;
  int rcvd = 0;
  struct bgp *bgp = NULL;
  struct peer *peer;

  int idx = 0;

  bgp_vty_find_and_parse_afi_safi_bgp (vty, argv, argc, &idx, &afi, &safi, &bgp);
  if (!idx)
    return CMD_WARNING;

  int uj = use_json (argc, argv);
  if (uj) argc--;

  /* neighbors <A.B.C.D|X:X::X:X|WORD> */
  argv_find (argv, argc, "neighbors", &idx);
  peerstr = argv[++idx]->arg;

  peer = peer_lookup_in_view (vty, bgp, peerstr, uj);
  if (! peer) 
    return CMD_WARNING;

  if (argv_find (argv, argc, "received-routes", &idx))
    rcvd = 1;
  if (argv_find (argv, argc, "advertised-routes", &idx))
    rcvd = 0;
  if (argv_find (argv, argc, "route-map", &idx))
    rmap_name = argv[++idx]->arg;

  return peer_adj_routes (vty, peer, afi, safi, rcvd, rmap_name, uj);
}

DEFUN (show_ip_bgp_neighbor_received_prefix_filter,
       show_ip_bgp_neighbor_received_prefix_filter_cmd,
       "show [ip] bgp [<ipv4|ipv6> [unicast]] neighbors <A.B.C.D|X:X::X:X|WORD> received prefix-filter [json]",
       SHOW_STR
       IP_STR
       BGP_STR
       "Address Family\n"
       "Address Family\n"
       "Address Family modifier\n"
       "Detailed information on TCP and BGP neighbor connections\n"
       "Neighbor to display information about\n"
       "Neighbor to display information about\n"
       "Neighbor on BGP configured interface\n"
       "Display information received from a BGP neighbor\n"
       "Display the prefixlist filter\n"
       JSON_STR)
{
  afi_t afi = AFI_IP6;
  safi_t safi = SAFI_UNICAST;
  char *peerstr = NULL;

  char name[BUFSIZ];
  union sockunion su;
  struct peer *peer;
  int count, ret;

  int idx = 0;

  /* show [ip] bgp */
  if (argv_find (argv, argc, "ip", &idx))
    afi = AFI_IP;
  /* [<ipv4|ipv6> [unicast]] */
  if (argv_find (argv, argc, "ipv4", &idx))
    afi = AFI_IP;
  if (argv_find (argv, argc, "ipv6", &idx))
    afi = AFI_IP6;
  /* neighbors <A.B.C.D|X:X::X:X|WORD> */
  argv_find (argv, argc, "neighbors", &idx);
  peerstr = argv[++idx]->arg;

  u_char uj = use_json(argc, argv);

  ret = str2sockunion (peerstr, &su);
  if (ret < 0)
    {
      peer = peer_lookup_by_conf_if (NULL, peerstr);
      if (! peer)
        {
          if (uj)
            vty_out (vty, "{}%s", VTY_NEWLINE);
          else
            vty_out (vty, "%% Malformed address or name: %s%s", peerstr, VTY_NEWLINE);
          return CMD_WARNING;
        }
    }
  else
    {
      peer = peer_lookup (NULL, &su);
      if (! peer)
        {
          if (uj)
            vty_out (vty, "{}%s", VTY_NEWLINE);
          else
            vty_out (vty, "No peer%s", VTY_NEWLINE);
          return CMD_WARNING;
        }
    }

  sprintf (name, "%s.%d.%d", peer->host, afi, safi);
  count =  prefix_bgp_show_prefix_list (NULL, afi, name, uj);
  if (count)
    {
      if (!uj)
        vty_out (vty, "Address Family: %s%s", afi_safi_print(afi, safi), VTY_NEWLINE);
      prefix_bgp_show_prefix_list (vty, afi, name, uj);
    }
  else
    {
      if (uj)
        vty_out (vty, "{}%s", VTY_NEWLINE);
      else
        vty_out (vty, "No functional output%s", VTY_NEWLINE);
    }

  return CMD_SUCCESS;
}

static int
bgp_show_neighbor_route (struct vty *vty, struct peer *peer, afi_t afi,
			 safi_t safi, enum bgp_show_type type, u_char use_json)
{
  if (! peer || ! peer->afc[afi][safi])
    {
      if (use_json)
        {
          json_object *json_no = NULL;
          json_no = json_object_new_object();
          json_object_string_add(json_no, "warning", "No such neighbor or address family");
          vty_out (vty, "%s%s", json_object_to_json_string(json_no), VTY_NEWLINE);
          json_object_free(json_no);
        }
      else
        vty_out (vty, "%% No such neighbor or address family%s", VTY_NEWLINE);
      return CMD_WARNING;
    }

  return bgp_show (vty, peer->bgp, afi, safi, type, &peer->su, use_json);
}

DEFUN (show_ip_bgp_neighbor_routes,
       show_ip_bgp_neighbor_routes_cmd,
       "show [ip] bgp [<view|vrf> VIEWVRFNAME] ["BGP_AFI_CMD_STR" ["BGP_SAFI_CMD_STR"]] "
       "neighbors <A.B.C.D|X:X::X:X|WORD> <flap-statistics|dampened-routes|routes> [json]",
       SHOW_STR
       IP_STR
       BGP_STR
       BGP_INSTANCE_HELP_STR
       BGP_AFI_HELP_STR
       BGP_SAFI_HELP_STR
       "Detailed information on TCP and BGP neighbor connections\n"
       "Neighbor to display information about\n"
       "Neighbor to display information about\n"
       "Neighbor on BGP configured interface\n"
       "Display flap statistics of the routes learned from neighbor\n"
       "Display the dampened routes received from neighbor\n"
       "Display routes learned from neighbor\n"
       JSON_STR)
{
  char *peerstr = NULL;
  struct bgp *bgp = NULL;
  afi_t afi = AFI_IP6;
  safi_t safi = SAFI_UNICAST;
  struct peer *peer;
  enum bgp_show_type sh_type = bgp_show_type_neighbor;

  int idx = 0;

  bgp_vty_find_and_parse_afi_safi_bgp (vty, argv, argc, &idx, &afi, &safi, &bgp);
  if (!idx)
    return CMD_WARNING;

  int uj = use_json (argc, argv);
  if (uj) argc--;

  /* neighbors <A.B.C.D|X:X::X:X|WORD> */
  argv_find (argv, argc, "neighbors", &idx);
  peerstr = argv[++idx]->arg;

  peer = peer_lookup_in_view (vty, bgp, peerstr, uj);
  if (! peer)
    {
      vty_out (vty, "No such neighbor%s", VTY_NEWLINE);
      return CMD_WARNING;
    }

  if (argv_find (argv, argc, "flap-statistics", &idx))
    sh_type = bgp_show_type_flap_neighbor;
  else if (argv_find (argv, argc, "dampened-routes", &idx))
    sh_type = bgp_show_type_damp_neighbor;
  else if (argv_find (argv, argc, "routes", &idx))
    sh_type = bgp_show_type_neighbor;

  return bgp_show_neighbor_route (vty, peer, afi, safi, sh_type, uj);
}

struct bgp_table *bgp_distance_table[AFI_MAX][SAFI_MAX];

struct bgp_distance
{
  /* Distance value for the IP source prefix. */
  u_char distance;

  /* Name of the access-list to be matched. */
  char *access_list;
};

DEFUN (show_bgp_afi_vpn_rd_route,
       show_bgp_afi_vpn_rd_route_cmd,
       "show bgp "BGP_AFI_CMD_STR" vpn rd ASN:nn_or_IP-address:nn <A.B.C.D/M|X:X::X:X/M> [json]",
       SHOW_STR
       BGP_STR
       BGP_AFI_HELP_STR
       "Address Family modifier\n"
       "Display information for a route distinguisher\n"
       "Route Distinguisher\n"
       "Network in the BGP routing table to display\n"
       "Network in the BGP routing table to display\n"
       JSON_STR)
{
  int ret;
  struct prefix_rd prd;
  afi_t afi = AFI_MAX;
  int idx = 0;

  argv_find_and_parse_afi (argv, argc, &idx, &afi);
  ret = str2prefix_rd (argv[5]->arg, &prd);
  if (! ret)
    {
      vty_out (vty, "%% Malformed Route Distinguisher%s", VTY_NEWLINE);
      return CMD_WARNING;
    }
  return bgp_show_route (vty, NULL, argv[6]->arg, afi, SAFI_MPLS_VPN, &prd, 0, BGP_PATH_ALL, use_json (argc, argv));
}

static struct bgp_distance *
bgp_distance_new (void)
{
  return XCALLOC (MTYPE_BGP_DISTANCE, sizeof (struct bgp_distance));
}

static void
bgp_distance_free (struct bgp_distance *bdistance)
{
  XFREE (MTYPE_BGP_DISTANCE, bdistance);
}

static int
bgp_distance_set (struct vty *vty, const char *distance_str, 
                  const char *ip_str, const char *access_list_str)
{
  int ret;
  afi_t afi;
  safi_t safi;
  struct prefix p;
  u_char distance;
  struct bgp_node *rn;
  struct bgp_distance *bdistance;

  afi = bgp_node_afi (vty);
  safi = bgp_node_safi (vty);

  ret = str2prefix (ip_str, &p);
  if (ret == 0)
    {
      vty_out (vty, "Malformed prefix%s", VTY_NEWLINE);
      return CMD_WARNING;
    }

  distance = atoi (distance_str);

  /* Get BGP distance node. */
  rn = bgp_node_get (bgp_distance_table[afi][safi], (struct prefix *) &p);
  if (rn->info)
    {
      bdistance = rn->info;
      bgp_unlock_node (rn);
    }
  else
    {
      bdistance = bgp_distance_new ();
      rn->info = bdistance;
    }

  /* Set distance value. */
  bdistance->distance = distance;

  /* Reset access-list configuration. */
  if (bdistance->access_list)
    {
      XFREE(MTYPE_AS_LIST, bdistance->access_list);
      bdistance->access_list = NULL;
    }
  if (access_list_str)
    bdistance->access_list = XSTRDUP(MTYPE_AS_LIST, access_list_str);

  return CMD_SUCCESS;
}

static int
bgp_distance_unset (struct vty *vty, const char *distance_str, 
                    const char *ip_str, const char *access_list_str)
{
  int ret;
  afi_t afi;
  safi_t safi;
  struct prefix p;
  int distance;
  struct bgp_node *rn;
  struct bgp_distance *bdistance;

  afi = bgp_node_afi (vty);
  safi = bgp_node_safi (vty);

  ret = str2prefix (ip_str, &p);
  if (ret == 0)
    {
      vty_out (vty, "Malformed prefix%s", VTY_NEWLINE);
      return CMD_WARNING;
    }

  rn = bgp_node_lookup (bgp_distance_table[afi][safi], (struct prefix *)&p);
  if (! rn)
    {
      vty_out (vty, "Can't find specified prefix%s", VTY_NEWLINE);
      return CMD_WARNING;
    }

  bdistance = rn->info;
  distance = atoi(distance_str);

  if (bdistance->distance != distance)
    {
       vty_out (vty, "Distance does not match configured%s", VTY_NEWLINE);
       return CMD_WARNING;
    }

  if (bdistance->access_list)
    XFREE(MTYPE_AS_LIST, bdistance->access_list);
  bgp_distance_free (bdistance);

  rn->info = NULL;
  bgp_unlock_node (rn);
  bgp_unlock_node (rn);

  return CMD_SUCCESS;
}

/* Apply BGP information to distance method. */
u_char
bgp_distance_apply (struct prefix *p, struct bgp_info *rinfo, afi_t afi,
		    safi_t safi, struct bgp *bgp)
{
  struct bgp_node *rn;
  struct prefix q;
  struct peer *peer;
  struct bgp_distance *bdistance;
  struct access_list *alist;
  struct bgp_static *bgp_static;

  if (! bgp)
    return 0;

  peer = rinfo->peer;

  /* Check source address. */
  sockunion2hostprefix (&peer->su, &q);
  rn = bgp_node_match (bgp_distance_table[afi][safi], &q);
  if (rn)
    {
      bdistance = rn->info;
      bgp_unlock_node (rn);

      if (bdistance->access_list)
	{
	  alist = access_list_lookup (afi, bdistance->access_list);
	  if (alist && access_list_apply (alist, p) == FILTER_PERMIT)
	    return bdistance->distance;
	}
      else
	return bdistance->distance;
    }

  /* Backdoor check. */
  rn = bgp_node_lookup (bgp->route[afi][safi], p);
  if (rn)
    {
      bgp_static = rn->info;
      bgp_unlock_node (rn);

      if (bgp_static->backdoor)
	{
	  if (bgp->distance_local[afi][safi])
	    return bgp->distance_local[afi][safi];
	  else
	    return ZEBRA_IBGP_DISTANCE_DEFAULT;
	}
    }

  if (peer->sort == BGP_PEER_EBGP)
    {
      if (bgp->distance_ebgp[afi][safi])
	return bgp->distance_ebgp[afi][safi];
      return ZEBRA_EBGP_DISTANCE_DEFAULT;
    }
  else
    {
      if (bgp->distance_ibgp[afi][safi])
	return bgp->distance_ibgp[afi][safi];
      return ZEBRA_IBGP_DISTANCE_DEFAULT;
    }
}

DEFUN (bgp_distance,
       bgp_distance_cmd,
       "distance bgp (1-255) (1-255) (1-255)",
       "Define an administrative distance\n"
       "BGP distance\n"
       "Distance for routes external to the AS\n"
       "Distance for routes internal to the AS\n"
       "Distance for local routes\n")
{
  VTY_DECLVAR_CONTEXT(bgp, bgp);
  int idx_number = 2;
  int idx_number_2 = 3;
  int idx_number_3 = 4;
  afi_t afi;
  safi_t safi;

  afi = bgp_node_afi (vty);
  safi = bgp_node_safi (vty);

  bgp->distance_ebgp[afi][safi] = atoi (argv[idx_number]->arg);
  bgp->distance_ibgp[afi][safi] = atoi (argv[idx_number_2]->arg);
  bgp->distance_local[afi][safi] = atoi (argv[idx_number_3]->arg);
  return CMD_SUCCESS;
}

DEFUN (no_bgp_distance,
       no_bgp_distance_cmd,
       "no distance bgp [(1-255) (1-255) (1-255)]",
       NO_STR
       "Define an administrative distance\n"
       "BGP distance\n"
       "Distance for routes external to the AS\n"
       "Distance for routes internal to the AS\n"
       "Distance for local routes\n")
{
  VTY_DECLVAR_CONTEXT(bgp, bgp);
  afi_t afi;
  safi_t safi;

  afi = bgp_node_afi (vty);
  safi = bgp_node_safi (vty);

  bgp->distance_ebgp[afi][safi] = 0;
  bgp->distance_ibgp[afi][safi] = 0;
  bgp->distance_local[afi][safi] = 0;
  return CMD_SUCCESS;
}


DEFUN (bgp_distance_source,
       bgp_distance_source_cmd,
       "distance (1-255) A.B.C.D/M",
       "Define an administrative distance\n"
       "Administrative distance\n"
       "IP source prefix\n")
{
  int idx_number = 1;
  int idx_ipv4_prefixlen = 2;
  bgp_distance_set (vty, argv[idx_number]->arg, argv[idx_ipv4_prefixlen]->arg, NULL);
  return CMD_SUCCESS;
}

DEFUN (no_bgp_distance_source,
       no_bgp_distance_source_cmd,
       "no distance (1-255) A.B.C.D/M",
       NO_STR
       "Define an administrative distance\n"
       "Administrative distance\n"
       "IP source prefix\n")
{
  int idx_number = 2;
  int idx_ipv4_prefixlen = 3;
  bgp_distance_unset (vty, argv[idx_number]->arg, argv[idx_ipv4_prefixlen]->arg, NULL);
  return CMD_SUCCESS;
}

DEFUN (bgp_distance_source_access_list,
       bgp_distance_source_access_list_cmd,
       "distance (1-255) A.B.C.D/M WORD",
       "Define an administrative distance\n"
       "Administrative distance\n"
       "IP source prefix\n"
       "Access list name\n")
{
  int idx_number = 1;
  int idx_ipv4_prefixlen = 2;
  int idx_word = 3;
  bgp_distance_set (vty, argv[idx_number]->arg, argv[idx_ipv4_prefixlen]->arg, argv[idx_word]->arg);
  return CMD_SUCCESS;
}

DEFUN (no_bgp_distance_source_access_list,
       no_bgp_distance_source_access_list_cmd,
       "no distance (1-255) A.B.C.D/M WORD",
       NO_STR
       "Define an administrative distance\n"
       "Administrative distance\n"
       "IP source prefix\n"
       "Access list name\n")
{
  int idx_number = 2;
  int idx_ipv4_prefixlen = 3;
  int idx_word = 4;
  bgp_distance_unset (vty, argv[idx_number]->arg, argv[idx_ipv4_prefixlen]->arg, argv[idx_word]->arg);
  return CMD_SUCCESS;
}

DEFUN (ipv6_bgp_distance_source,
       ipv6_bgp_distance_source_cmd,
       "distance (1-255) X:X::X:X/M",
       "Define an administrative distance\n"
       "Administrative distance\n"
       "IP source prefix\n")
{
  bgp_distance_set (vty, argv[1]->arg, argv[2]->arg, NULL);
  return CMD_SUCCESS;
}

DEFUN (no_ipv6_bgp_distance_source,
       no_ipv6_bgp_distance_source_cmd,
       "no distance (1-255) X:X::X:X/M",
       NO_STR
       "Define an administrative distance\n"
       "Administrative distance\n"
       "IP source prefix\n")
{
  bgp_distance_unset (vty, argv[2]->arg, argv[3]->arg, NULL);
  return CMD_SUCCESS;
}

DEFUN (ipv6_bgp_distance_source_access_list,
       ipv6_bgp_distance_source_access_list_cmd,
       "distance (1-255) X:X::X:X/M WORD",
       "Define an administrative distance\n"
       "Administrative distance\n"
       "IP source prefix\n"
       "Access list name\n")
{
  bgp_distance_set (vty, argv[1]->arg, argv[2]->arg, argv[3]->arg);
  return CMD_SUCCESS;
}

DEFUN (no_ipv6_bgp_distance_source_access_list,
       no_ipv6_bgp_distance_source_access_list_cmd,
       "no distance (1-255) X:X::X:X/M WORD",
       NO_STR
       "Define an administrative distance\n"
       "Administrative distance\n"
       "IP source prefix\n"
       "Access list name\n")
{
  bgp_distance_unset (vty, argv[2]->arg, argv[3]->arg, argv[4]->arg);
  return CMD_SUCCESS;
}

DEFUN (bgp_damp_set,
       bgp_damp_set_cmd,
       "bgp dampening [(1-45) [(1-20000) (1-20000) (1-255)]]",
       "BGP Specific commands\n"
       "Enable route-flap dampening\n"
       "Half-life time for the penalty\n"
       "Value to start reusing a route\n"
       "Value to start suppressing a route\n"
       "Maximum duration to suppress a stable route\n")
{
  VTY_DECLVAR_CONTEXT(bgp, bgp);
  int idx_half_life = 2;
  int idx_reuse = 3;
  int idx_suppress = 4;
  int idx_max_suppress = 5;
  int half = DEFAULT_HALF_LIFE * 60;
  int reuse = DEFAULT_REUSE;
  int suppress = DEFAULT_SUPPRESS;
  int max = 4 * half;

  if (argc == 6)
    {
      half = atoi (argv[idx_half_life]->arg) * 60;
      reuse = atoi (argv[idx_reuse]->arg);
      suppress = atoi (argv[idx_suppress]->arg);
      max = atoi (argv[idx_max_suppress]->arg) * 60;
    }
  else if (argc == 3)
    {
      half = atoi (argv[idx_half_life]->arg) * 60;
      max = 4 * half;
    }

  if (suppress < reuse)
    {
      vty_out (vty, "Suppress value cannot be less than reuse value %s",
                    VTY_NEWLINE);
      return 0;
    }

  return bgp_damp_enable (bgp, bgp_node_afi (vty), bgp_node_safi (vty),
			  half, reuse, suppress, max);
}

DEFUN (bgp_damp_unset,
       bgp_damp_unset_cmd,
       "no bgp dampening [(1-45) [(1-20000) (1-20000) (1-255)]]",
       NO_STR
       "BGP Specific commands\n"
       "Enable route-flap dampening\n"
       "Half-life time for the penalty\n"
       "Value to start reusing a route\n"
       "Value to start suppressing a route\n"
       "Maximum duration to suppress a stable route\n")
{
  VTY_DECLVAR_CONTEXT(bgp, bgp);
  return bgp_damp_disable (bgp, bgp_node_afi (vty), bgp_node_safi (vty));
}

/* Display specified route of BGP table. */
static int
bgp_clear_damp_route (struct vty *vty, const char *view_name, 
                      const char *ip_str, afi_t afi, safi_t safi, 
                      struct prefix_rd *prd, int prefix_check)
{
  int ret;
  struct prefix match;
  struct bgp_node *rn;
  struct bgp_node *rm;
  struct bgp_info *ri;
  struct bgp_info *ri_temp;
  struct bgp *bgp;
  struct bgp_table *table;

  /* BGP structure lookup. */
  if (view_name)
    {
      bgp = bgp_lookup_by_name (view_name);
      if (bgp == NULL)
	{
	  vty_out (vty, "%% Can't find BGP instance %s%s", view_name, VTY_NEWLINE);
	  return CMD_WARNING;
	}
    }
  else
    {
      bgp = bgp_get_default ();
      if (bgp == NULL)
	{
	  vty_out (vty, "%% No BGP process is configured%s", VTY_NEWLINE);
	  return CMD_WARNING;
	}
    }

  /* Check IP address argument. */
  ret = str2prefix (ip_str, &match);
  if (! ret)
    {
      vty_out (vty, "%% address is malformed%s", VTY_NEWLINE);
      return CMD_WARNING;
    }

  match.family = afi2family (afi);

  if ((safi == SAFI_MPLS_VPN) || (safi == SAFI_ENCAP) || (safi == SAFI_EVPN))
    {
      for (rn = bgp_table_top (bgp->rib[AFI_IP][safi]); rn; rn = bgp_route_next (rn))
        {
          if (prd && memcmp (rn->p.u.val, prd->val, 8) != 0)
            continue;

	  if ((table = rn->info) != NULL)
	    if ((rm = bgp_node_match (table, &match)) != NULL)
              {
                if (! prefix_check || rm->p.prefixlen == match.prefixlen)
                  {
                    ri = rm->info;
                    while (ri)
                      {
                        if (ri->extra && ri->extra->damp_info)
                          {
                            ri_temp = ri->next;
                            bgp_damp_info_free (ri->extra->damp_info, 1);
                            ri = ri_temp;
                          }
                        else
                          ri = ri->next;
                      }
                  }

                bgp_unlock_node (rm);
              }
        }
    }
  else
    {
      if ((rn = bgp_node_match (bgp->rib[afi][safi], &match)) != NULL)
        {
          if (! prefix_check || rn->p.prefixlen == match.prefixlen)
            {
              ri = rn->info;
              while (ri)
                {
                  if (ri->extra && ri->extra->damp_info)
                    {
                      ri_temp = ri->next;
                      bgp_damp_info_free (ri->extra->damp_info, 1);
                      ri = ri_temp;
                    }
                  else
                    ri = ri->next;
                }
            }

          bgp_unlock_node (rn);
        }
    }

  return CMD_SUCCESS;
}

DEFUN (clear_ip_bgp_dampening,
       clear_ip_bgp_dampening_cmd,
       "clear ip bgp dampening",
       CLEAR_STR
       IP_STR
       BGP_STR
       "Clear route flap dampening information\n")
{
  bgp_damp_info_clean ();
  return CMD_SUCCESS;
}

DEFUN (clear_ip_bgp_dampening_prefix,
       clear_ip_bgp_dampening_prefix_cmd,
       "clear ip bgp dampening A.B.C.D/M",
       CLEAR_STR
       IP_STR
       BGP_STR
       "Clear route flap dampening information\n"
       "IPv4 prefix\n")
{
  int idx_ipv4_prefixlen = 4;
  return bgp_clear_damp_route (vty, NULL, argv[idx_ipv4_prefixlen]->arg, AFI_IP,
			       SAFI_UNICAST, NULL, 1);
}

DEFUN (clear_ip_bgp_dampening_address,
       clear_ip_bgp_dampening_address_cmd,
       "clear ip bgp dampening A.B.C.D",
       CLEAR_STR
       IP_STR
       BGP_STR
       "Clear route flap dampening information\n"
       "Network to clear damping information\n")
{
  int idx_ipv4 = 4;
  return bgp_clear_damp_route (vty, NULL, argv[idx_ipv4]->arg, AFI_IP,
			       SAFI_UNICAST, NULL, 0);
}

DEFUN (clear_ip_bgp_dampening_address_mask,
       clear_ip_bgp_dampening_address_mask_cmd,
       "clear ip bgp dampening A.B.C.D A.B.C.D",
       CLEAR_STR
       IP_STR
       BGP_STR
       "Clear route flap dampening information\n"
       "Network to clear damping information\n"
       "Network mask\n")
{
  int idx_ipv4 = 4;
  int idx_ipv4_2 = 5;
  int ret;
  char prefix_str[BUFSIZ];

  ret = netmask_str2prefix_str (argv[idx_ipv4]->arg, argv[idx_ipv4_2]->arg, prefix_str);
  if (! ret)
    {
      vty_out (vty, "%% Inconsistent address and mask%s", VTY_NEWLINE);
      return CMD_WARNING;
    }

  return bgp_clear_damp_route (vty, NULL, prefix_str, AFI_IP,
			       SAFI_UNICAST, NULL, 0);
}

/* also used for encap safi */
static int
bgp_config_write_network_vpn (struct vty *vty, struct bgp *bgp,
				afi_t afi, safi_t safi, int *write)
{
  struct bgp_node *prn;
  struct bgp_node *rn;
  struct bgp_table *table;
  struct prefix *p;
  struct prefix_rd *prd;
  struct bgp_static *bgp_static;
  mpls_label_t label;
  char buf[SU_ADDRSTRLEN];
  char rdbuf[RD_ADDRSTRLEN];
  
  /* Network configuration. */
  for (prn = bgp_table_top (bgp->route[afi][safi]); prn; prn = bgp_route_next (prn))
    if ((table = prn->info) != NULL)
      for (rn = bgp_table_top (table); rn; rn = bgp_route_next (rn)) 
	if ((bgp_static = rn->info) != NULL)
	  {
	    p = &rn->p;
	    prd = (struct prefix_rd *) &prn->p;

	    /* "address-family" display.  */
	    bgp_config_write_family_header (vty, afi, safi, write);

	    /* "network" configuration display.  */
	    prefix_rd2str (prd, rdbuf, RD_ADDRSTRLEN);
	    label = decode_label (&bgp_static->label);

	    vty_out (vty, "  network %s/%d rd %s",
		     inet_ntop (p->family, &p->u.prefix, buf, SU_ADDRSTRLEN), 
		     p->prefixlen, rdbuf);
	    if (safi == SAFI_MPLS_VPN)
	      vty_out (vty, " label %u", label);

            if (bgp_static->rmap.name)
              vty_out (vty, " route-map %s", bgp_static->rmap.name);
            else
              {
                if (bgp_static->backdoor)
                  vty_out (vty, " backdoor");
              }
	    vty_out (vty, "%s", VTY_NEWLINE);
	  }
  return 0;
}

static int
bgp_config_write_network_evpn (struct vty *vty, struct bgp *bgp,
                               afi_t afi, safi_t safi, int *write)
{
  struct bgp_node *prn;
  struct bgp_node *rn;
  struct bgp_table *table;
  struct prefix *p;
  struct prefix_rd *prd;
  struct bgp_static *bgp_static;
  char buf[PREFIX_STRLEN];
  char buf2[SU_ADDRSTRLEN];
  char rdbuf[RD_ADDRSTRLEN];

  /* Network configuration. */
  for (prn = bgp_table_top (bgp->route[afi][safi]); prn; prn = bgp_route_next (prn))
    if ((table = prn->info) != NULL)
      for (rn = bgp_table_top (table); rn; rn = bgp_route_next (rn)) 
	if ((bgp_static = rn->info) != NULL)
	  {
            char *macrouter = NULL;
            char *esi = NULL;

            if(bgp_static->router_mac)
              macrouter = prefix_mac2str(bgp_static->router_mac, NULL, 0);
            if(bgp_static->eth_s_id)
              esi = esi2str(bgp_static->eth_s_id);
	    p = &rn->p;
	    prd = (struct prefix_rd *) &prn->p;

	    /* "address-family" display.  */
	    bgp_config_write_family_header (vty, afi, safi, write);

	    /* "network" configuration display.  */
	    prefix_rd2str (prd, rdbuf, RD_ADDRSTRLEN);

            inet_ntop (AF_INET, &bgp_static->igpnexthop, buf2, SU_ADDRSTRLEN);

            prefix2str (p, buf, sizeof (buf)),
	    vty_out (vty, " network %s rd %s ethtag %u tag %u esi %s gwip %s routermac %s",
		     buf, rdbuf, p->u.prefix_evpn.eth_tag,
                     decode_label (&bgp_static->label), esi, buf2 , macrouter);
	    vty_out (vty, "%s", VTY_NEWLINE);
            if (macrouter)
              XFREE (MTYPE_TMP, macrouter);
            if (esi)
              XFREE (MTYPE_TMP, esi);
	  }
  return 0;
}

/* Configuration of static route announcement and aggregate
   information. */
int
bgp_config_write_network (struct vty *vty, struct bgp *bgp,
			  afi_t afi, safi_t safi, int *write)
{
  struct bgp_node *rn;
  struct prefix *p;
  struct bgp_static *bgp_static;
  struct bgp_aggregate *bgp_aggregate;
  char buf[SU_ADDRSTRLEN];
  
  if ((safi == SAFI_MPLS_VPN) || (safi == SAFI_ENCAP))
    return bgp_config_write_network_vpn (vty, bgp, afi, safi, write);

  if (afi == AFI_L2VPN && safi == SAFI_EVPN)
    return bgp_config_write_network_evpn (vty, bgp, afi, safi, write);

  /* Network configuration. */
  for (rn = bgp_table_top (bgp->route[afi][safi]); rn; rn = bgp_route_next (rn)) 
    if ((bgp_static = rn->info) != NULL)
      {
	p = &rn->p;

	/* "address-family" display.  */
	bgp_config_write_family_header (vty, afi, safi, write);

	/* "network" configuration display.  */
	if (bgp_option_check (BGP_OPT_CONFIG_CISCO) && afi == AFI_IP)
	  {
	    u_int32_t destination; 
	    struct in_addr netmask;

	    destination = ntohl (p->u.prefix4.s_addr);
	    masklen2ip (p->prefixlen, &netmask);
	    vty_out (vty, "  network %s",
		     inet_ntop (p->family, &p->u.prefix, buf, SU_ADDRSTRLEN));

	    if ((IN_CLASSC (destination) && p->prefixlen == 24)
		|| (IN_CLASSB (destination) && p->prefixlen == 16)
		|| (IN_CLASSA (destination) && p->prefixlen == 8)
		|| p->u.prefix4.s_addr == 0)
	      {
		/* Natural mask is not display. */
	      }
	    else
	      vty_out (vty, " mask %s", inet_ntoa (netmask));
	  }
	else
	  {
	    vty_out (vty, "  network %s/%d",
		     inet_ntop (p->family, &p->u.prefix, buf, SU_ADDRSTRLEN), 
		     p->prefixlen);
	  }

        if (bgp_static->label_index != BGP_INVALID_LABEL_INDEX)
	  vty_out (vty, " label-index %u", bgp_static->label_index);

	if (bgp_static->rmap.name)
	  vty_out (vty, " route-map %s", bgp_static->rmap.name);
	else 
	  {
	    if (bgp_static->backdoor)
	      vty_out (vty, " backdoor");
          }

	vty_out (vty, "%s", VTY_NEWLINE);
      }

  /* Aggregate-address configuration. */
  for (rn = bgp_table_top (bgp->aggregate[afi][safi]); rn; rn = bgp_route_next (rn))
    if ((bgp_aggregate = rn->info) != NULL)
      {
	p = &rn->p;

	/* "address-family" display.  */
	bgp_config_write_family_header (vty, afi, safi, write);

	if (bgp_option_check (BGP_OPT_CONFIG_CISCO) && afi == AFI_IP)
	  {
	    struct in_addr netmask;

	    masklen2ip (p->prefixlen, &netmask);
	    vty_out (vty, "  aggregate-address %s %s",
		     inet_ntop (p->family, &p->u.prefix, buf, SU_ADDRSTRLEN),
		     inet_ntoa (netmask));
	  }
	else
	  {
	    vty_out (vty, "  aggregate-address %s/%d",
		     inet_ntop (p->family, &p->u.prefix, buf, SU_ADDRSTRLEN),
		     p->prefixlen);
	  }

	if (bgp_aggregate->as_set)
	  vty_out (vty, " as-set");
	
	if (bgp_aggregate->summary_only)
	  vty_out (vty, " summary-only");

	vty_out (vty, "%s", VTY_NEWLINE);
      }

  return 0;
}

int
bgp_config_write_distance (struct vty *vty, struct bgp *bgp, afi_t afi,
			   safi_t safi, int *write)
{
  struct bgp_node *rn;
  struct bgp_distance *bdistance;

  /* Distance configuration. */
  if (bgp->distance_ebgp[afi][safi]
      && bgp->distance_ibgp[afi][safi]
      && bgp->distance_local[afi][safi]
      && (bgp->distance_ebgp[afi][safi] != ZEBRA_EBGP_DISTANCE_DEFAULT
	  || bgp->distance_ibgp[afi][safi] != ZEBRA_IBGP_DISTANCE_DEFAULT
	  || bgp->distance_local[afi][safi] != ZEBRA_IBGP_DISTANCE_DEFAULT))
    {
      bgp_config_write_family_header (vty, afi, safi, write);
      vty_out (vty, "  distance bgp %d %d %d%s",
	       bgp->distance_ebgp[afi][safi], bgp->distance_ibgp[afi][safi],
	       bgp->distance_local[afi][safi], VTY_NEWLINE);
    }

  for (rn = bgp_table_top (bgp_distance_table[afi][safi]); rn;
       rn = bgp_route_next (rn))
    if ((bdistance = rn->info) != NULL)
      {
	char buf[PREFIX_STRLEN];

	bgp_config_write_family_header (vty, afi, safi, write);
	vty_out (vty, "  distance %d %s %s%s", bdistance->distance,
		 prefix2str (&rn->p, buf, sizeof (buf)),
		 bdistance->access_list ? bdistance->access_list : "",
		 VTY_NEWLINE);
      }

  return *write;
}

/* Allocate routing table structure and install commands. */
void
bgp_route_init (void)
{
  afi_t afi;
  safi_t safi;

  /* Init BGP distance table. */
  for (afi = AFI_IP; afi < AFI_MAX; afi++)
    for (safi = SAFI_UNICAST; safi < SAFI_MAX; safi++)
      bgp_distance_table[afi][safi] = bgp_table_init (afi, safi);

  /* IPv4 BGP commands. */
  install_element (BGP_NODE, &bgp_table_map_cmd);
  install_element (BGP_NODE, &bgp_network_cmd);
  install_element (BGP_NODE, &bgp_network_mask_cmd);
  install_element (BGP_NODE, &bgp_network_mask_natural_cmd);
  install_element (BGP_NODE, &bgp_network_route_map_cmd);
  install_element (BGP_NODE, &bgp_network_mask_route_map_cmd);
  install_element (BGP_NODE, &bgp_network_mask_natural_route_map_cmd);
  install_element (BGP_NODE, &bgp_network_backdoor_cmd);
  install_element (BGP_NODE, &bgp_network_mask_backdoor_cmd);
  install_element (BGP_NODE, &bgp_network_mask_natural_backdoor_cmd);
  install_element (BGP_NODE, &no_bgp_table_map_cmd);
  install_element (BGP_NODE, &no_bgp_network_cmd);
  install_element (BGP_NODE, &no_bgp_network_mask_cmd);
  install_element (BGP_NODE, &no_bgp_network_mask_natural_cmd);

  install_element (BGP_NODE, &aggregate_address_cmd);
  install_element (BGP_NODE, &aggregate_address_mask_cmd);
  install_element (BGP_NODE, &no_aggregate_address_cmd);
  install_element (BGP_NODE, &no_aggregate_address_mask_cmd);

  /* IPv4 unicast configuration.  */
  install_element (BGP_IPV4_NODE, &bgp_table_map_cmd);
  install_element (BGP_IPV4_NODE, &bgp_network_cmd);
  install_element (BGP_IPV4_NODE, &bgp_network_mask_cmd);
  install_element (BGP_IPV4_NODE, &bgp_network_mask_natural_cmd);
  install_element (BGP_IPV4_NODE, &bgp_network_route_map_cmd);
  install_element (BGP_IPV4_NODE, &bgp_network_mask_route_map_cmd);
  install_element (BGP_IPV4_NODE, &bgp_network_mask_natural_route_map_cmd);
  install_element (BGP_IPV4_NODE, &bgp_network_label_index_cmd);
  install_element (BGP_IPV4_NODE, &bgp_network_label_index_route_map_cmd);
  install_element (BGP_IPV4_NODE, &no_bgp_network_label_index_cmd);
  install_element (BGP_IPV4_NODE, &no_bgp_network_label_index_route_map_cmd);
  install_element (BGP_IPV4_NODE, &no_bgp_table_map_cmd);
  install_element (BGP_IPV4_NODE, &no_bgp_network_cmd);
  install_element (BGP_IPV4_NODE, &no_bgp_network_mask_cmd);
  install_element (BGP_IPV4_NODE, &no_bgp_network_mask_natural_cmd);
  
  install_element (BGP_IPV4_NODE, &aggregate_address_cmd);
  install_element (BGP_IPV4_NODE, &aggregate_address_mask_cmd);
  install_element (BGP_IPV4_NODE, &no_aggregate_address_cmd);
  install_element (BGP_IPV4_NODE, &no_aggregate_address_mask_cmd);

  /* IPv4 multicast configuration.  */
  install_element (BGP_IPV4M_NODE, &bgp_table_map_cmd);
  install_element (BGP_IPV4M_NODE, &bgp_network_cmd);
  install_element (BGP_IPV4M_NODE, &bgp_network_mask_cmd);
  install_element (BGP_IPV4M_NODE, &bgp_network_mask_natural_cmd);
  install_element (BGP_IPV4M_NODE, &bgp_network_route_map_cmd);
  install_element (BGP_IPV4M_NODE, &bgp_network_mask_route_map_cmd);
  install_element (BGP_IPV4M_NODE, &bgp_network_mask_natural_route_map_cmd);
  install_element (BGP_IPV4M_NODE, &no_bgp_table_map_cmd);
  install_element (BGP_IPV4M_NODE, &no_bgp_network_cmd);
  install_element (BGP_IPV4M_NODE, &no_bgp_network_mask_cmd);
  install_element (BGP_IPV4M_NODE, &no_bgp_network_mask_natural_cmd);
  install_element (BGP_IPV4M_NODE, &aggregate_address_cmd);
  install_element (BGP_IPV4M_NODE, &aggregate_address_mask_cmd);
  install_element (BGP_IPV4M_NODE, &no_aggregate_address_cmd);
  install_element (BGP_IPV4M_NODE, &no_aggregate_address_mask_cmd);

  /* IPv4 labeled-unicast configuration.  */
  install_element (VIEW_NODE, &show_ip_bgp_instance_all_cmd);
  install_element (VIEW_NODE, &show_ip_bgp_cmd);
  install_element (VIEW_NODE, &show_ip_bgp_route_cmd);
  install_element (VIEW_NODE, &show_ip_bgp_regexp_cmd);

  install_element (VIEW_NODE, &show_ip_bgp_instance_neighbor_advertised_route_cmd);
  install_element (VIEW_NODE, &show_ip_bgp_neighbor_routes_cmd);
  install_element (VIEW_NODE, &show_ip_bgp_neighbor_received_prefix_filter_cmd);
#ifdef KEEP_OLD_VPN_COMMANDS
  install_element (VIEW_NODE, &show_ip_bgp_vpn_all_route_prefix_cmd);
#endif /* KEEP_OLD_VPN_COMMANDS */
  install_element (VIEW_NODE, &show_bgp_afi_vpn_rd_route_cmd);
  install_element (VIEW_NODE, &show_ip_bgp_l2vpn_evpn_all_route_prefix_cmd);
  
 /* BGP dampening clear commands */
  install_element (ENABLE_NODE, &clear_ip_bgp_dampening_cmd);
  install_element (ENABLE_NODE, &clear_ip_bgp_dampening_prefix_cmd);

  install_element (ENABLE_NODE, &clear_ip_bgp_dampening_address_cmd);
  install_element (ENABLE_NODE, &clear_ip_bgp_dampening_address_mask_cmd);

  /* prefix count */
  install_element (ENABLE_NODE, &show_ip_bgp_instance_neighbor_prefix_counts_cmd);
#ifdef KEEP_OLD_VPN_COMMANDS
  install_element (ENABLE_NODE, &show_ip_bgp_vpn_neighbor_prefix_counts_cmd);
#endif /* KEEP_OLD_VPN_COMMANDS */

  /* New config IPv6 BGP commands.  */
  install_element (BGP_IPV6_NODE, &bgp_table_map_cmd);
  install_element (BGP_IPV6_NODE, &ipv6_bgp_network_cmd);
  install_element (BGP_IPV6_NODE, &ipv6_bgp_network_route_map_cmd);
  install_element (BGP_IPV6_NODE, &no_bgp_table_map_cmd);
  install_element (BGP_IPV6_NODE, &no_ipv6_bgp_network_cmd);
  install_element (BGP_IPV6L_NODE, &ipv6_bgp_network_label_index_cmd);
  install_element (BGP_IPV6L_NODE, &no_ipv6_bgp_network_label_index_cmd);
  install_element (BGP_IPV6L_NODE, &ipv6_bgp_network_label_index_route_map_cmd);
  install_element (BGP_IPV6L_NODE, &no_ipv6_bgp_network_label_index_route_map_cmd);

  install_element (BGP_IPV6_NODE, &ipv6_aggregate_address_cmd);
  install_element (BGP_IPV6_NODE, &no_ipv6_aggregate_address_cmd);

  install_element (BGP_IPV6M_NODE, &ipv6_bgp_network_cmd);
  install_element (BGP_IPV6M_NODE, &no_ipv6_bgp_network_cmd);

  install_element (BGP_IPV6L_NODE, &bgp_table_map_cmd);
  install_element (BGP_IPV6L_NODE, &ipv6_bgp_network_cmd);
  install_element (BGP_IPV6L_NODE, &ipv6_bgp_network_route_map_cmd);
  install_element (BGP_IPV6L_NODE, &no_bgp_table_map_cmd);
  install_element (BGP_IPV6L_NODE, &no_ipv6_bgp_network_cmd);

  install_element (BGP_NODE, &bgp_distance_cmd);
  install_element (BGP_NODE, &no_bgp_distance_cmd);
  install_element (BGP_NODE, &bgp_distance_source_cmd);
  install_element (BGP_NODE, &no_bgp_distance_source_cmd);
  install_element (BGP_NODE, &bgp_distance_source_access_list_cmd);
  install_element (BGP_NODE, &no_bgp_distance_source_access_list_cmd);
  install_element (BGP_IPV4_NODE, &bgp_distance_cmd);
  install_element (BGP_IPV4_NODE, &no_bgp_distance_cmd);
  install_element (BGP_IPV4_NODE, &bgp_distance_source_cmd);
  install_element (BGP_IPV4_NODE, &no_bgp_distance_source_cmd);
  install_element (BGP_IPV4_NODE, &bgp_distance_source_access_list_cmd);
  install_element (BGP_IPV4_NODE, &no_bgp_distance_source_access_list_cmd);
  install_element (BGP_IPV4M_NODE, &bgp_distance_cmd);
  install_element (BGP_IPV4M_NODE, &no_bgp_distance_cmd);
  install_element (BGP_IPV4M_NODE, &bgp_distance_source_cmd);
  install_element (BGP_IPV4M_NODE, &no_bgp_distance_source_cmd);
  install_element (BGP_IPV4M_NODE, &bgp_distance_source_access_list_cmd);
  install_element (BGP_IPV4M_NODE, &no_bgp_distance_source_access_list_cmd);
  install_element (BGP_IPV6_NODE, &bgp_distance_cmd);
  install_element (BGP_IPV6_NODE, &no_bgp_distance_cmd);
  install_element (BGP_IPV6_NODE, &ipv6_bgp_distance_source_cmd);
  install_element (BGP_IPV6_NODE, &no_ipv6_bgp_distance_source_cmd);
  install_element (BGP_IPV6_NODE, &ipv6_bgp_distance_source_access_list_cmd);
  install_element (BGP_IPV6_NODE, &no_ipv6_bgp_distance_source_access_list_cmd);
  install_element (BGP_IPV6M_NODE, &bgp_distance_cmd);
  install_element (BGP_IPV6M_NODE, &no_bgp_distance_cmd);
  install_element (BGP_IPV6M_NODE, &ipv6_bgp_distance_source_cmd);
  install_element (BGP_IPV6M_NODE, &no_ipv6_bgp_distance_source_cmd);
  install_element (BGP_IPV6M_NODE, &ipv6_bgp_distance_source_access_list_cmd);
  install_element (BGP_IPV6M_NODE, &no_ipv6_bgp_distance_source_access_list_cmd);

  install_element (BGP_NODE, &bgp_damp_set_cmd);
  install_element (BGP_NODE, &bgp_damp_unset_cmd);
  install_element (BGP_IPV4_NODE, &bgp_damp_set_cmd);
  install_element (BGP_IPV4_NODE, &bgp_damp_unset_cmd);

  /* IPv4 Multicast Mode */
  install_element (BGP_IPV4M_NODE, &bgp_damp_set_cmd);
  install_element (BGP_IPV4M_NODE, &bgp_damp_unset_cmd);

  /* Large Communities */
  install_element (VIEW_NODE, &show_ip_bgp_large_community_list_cmd);
  install_element (VIEW_NODE, &show_ip_bgp_large_community_cmd);
}

void
bgp_route_finish (void)
{
  afi_t afi;
  safi_t safi;

  for (afi = AFI_IP; afi < AFI_MAX; afi++)
    for (safi = SAFI_UNICAST; safi < SAFI_MAX; safi++)
      {
	bgp_table_unlock (bgp_distance_table[afi][safi]);
	bgp_distance_table[afi][safi] = NULL;
      }
}<|MERGE_RESOLUTION|>--- conflicted
+++ resolved
@@ -8458,11 +8458,7 @@
 
 DEFUN (show_ip_bgp_large_community_list,
        show_ip_bgp_large_community_list_cmd,
-<<<<<<< HEAD
-       "show [ip] bgp [<view|vrf> WORD] ["BGP_AFI_CMD_STR" ["BGP_SAFI_CMD_STR"]] large-community-list <(1-500)|WORD> [json]",
-=======
-       "show [ip] bgp [<view|vrf> VIEWVRFNAME] [<ipv4|ipv6> [<unicast|multicast|vpn|labeled-unicast>]] large-community-list <(1-500)|WORD> [json]",
->>>>>>> 2ca02077
+       "show [ip] bgp [<view|vrf> VIEWVRFNAME] ["BGP_AFI_CMD_STR" ["BGP_SAFI_CMD_STR"]] large-community-list <(1-500)|WORD> [json]",
        SHOW_STR
        IP_STR
        BGP_STR
@@ -8504,11 +8500,7 @@
 }
 DEFUN (show_ip_bgp_large_community,
        show_ip_bgp_large_community_cmd,
-<<<<<<< HEAD
-       "show [ip] bgp [<view|vrf> WORD] ["BGP_AFI_CMD_STR" ["BGP_SAFI_CMD_STR"]] large-community [AA:BB:CC] [json]",
-=======
-       "show [ip] bgp [<view|vrf> VIEWVRFNAME] [<ipv4|ipv6> [<unicast|multicast|vpn|labeled-unicast>]] large-community [AA:BB:CC] [json]",
->>>>>>> 2ca02077
+       "show [ip] bgp [<view|vrf> VIEWVRFNAME] ["BGP_AFI_CMD_STR" ["BGP_SAFI_CMD_STR"]] large-community [AA:BB:CC] [json]",
        SHOW_STR
        IP_STR
        BGP_STR
@@ -9457,11 +9449,7 @@
 
 DEFUN (show_ip_bgp_instance_neighbor_prefix_counts,
        show_ip_bgp_instance_neighbor_prefix_counts_cmd,
-<<<<<<< HEAD
-       "show [ip] bgp [<view|vrf> WORD] ["BGP_AFI_CMD_STR" ["BGP_SAFI_CMD_STR"]] "
-=======
-       "show [ip] bgp [<view|vrf> VIEWVRFNAME] [<ipv4|ipv6> [<unicast|multicast|vpn|labeled-unicast>]] "
->>>>>>> 2ca02077
+       "show [ip] bgp [<view|vrf> VIEWVRFNAME] ["BGP_AFI_CMD_STR" ["BGP_SAFI_CMD_STR"]] "
        "neighbors <A.B.C.D|X:X::X:X|WORD> prefix-counts [json]",
        SHOW_STR
        IP_STR
