--- conflicted
+++ resolved
@@ -6710,16 +6710,7 @@
   count = attr_count();
   vty_out (vty, "%ld BGP attributes, using %s of memory\n", count,
            mtype_memstr (memstrbuf, sizeof (memstrbuf),
-<<<<<<< HEAD
-                         count * sizeof(struct attr)),
-           VTYNL);
-=======
                          count * sizeof(struct attr)));
-  if ((count = mtype_stats_alloc (MTYPE_ATTR_EXTRA)))
-    vty_out (vty, "%ld BGP extra attributes, using %s of memory\n", count,
-             mtype_memstr (memstrbuf, sizeof (memstrbuf),
-                           count * sizeof(struct attr_extra)));
->>>>>>> 28bd1c11
 
   if ((count = attr_unknown_count()))
     vty_out (vty, "%ld unknown attributes\n", count);
