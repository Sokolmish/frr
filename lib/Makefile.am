--- conflicted
+++ resolved
@@ -10,25 +10,16 @@
 
 libzebra_la_SOURCES = \
 	network.c pid_output.c getopt.c getopt1.c daemon.c \
-<<<<<<< HEAD
 	checksum.c vector.c linklist.c vty.c \
 	graph.c command_parse.y command_lex.l command_match.c \
 	command.c \
-	sockunion.c prefix.c thread.c if.c memory.c buffer.c table.c hash.c \
-=======
-	checksum.c vector.c linklist.c vty.c command.c \
 	sockunion.c prefix.c thread.c if.c buffer.c table.c hash.c \
->>>>>>> e3e29b32
 	filter.c routemap.c distribute.c stream.c str.c log.c plist.c \
 	zclient.c sockopt.c smux.c agentx.c snmp.c md5.c if_rmap.c keychain.c privs.c \
 	sigevent.c pqueue.c jhash.c workqueue.c nexthop.c json.c \
 	ptm_lib.c csv.c bfd.c vrf.c systemd.c ns.c memory.c memory_vty.c
 
-<<<<<<< HEAD
-BUILT_SOURCES = memtypes.h route_types.h gitversion.h command_parse.h
-=======
-BUILT_SOURCES = route_types.h gitversion.h
->>>>>>> e3e29b32
+BUILT_SOURCES = route_types.h gitversion.h command_parse.h
 
 libzebra_la_DEPENDENCIES = @LIB_REGEX@
 
